--- conflicted
+++ resolved
@@ -4,11 +4,7 @@
 from typing import TYPE_CHECKING, List, Literal, Optional
 
 from sqlalchemy import String, desc, func, or_, select
-<<<<<<< HEAD
-from sqlalchemy.exc import DBAPIError, TimeoutError
-=======
-from sqlalchemy.exc import DBAPIError, IntegrityError
->>>>>>> eba310c8
+from sqlalchemy.exc import DBAPIError, IntegrityError, TimeoutError
 from sqlalchemy.orm import Mapped, Session, mapped_column
 
 from letta.log import get_logger
