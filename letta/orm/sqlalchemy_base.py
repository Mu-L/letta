from typing import TYPE_CHECKING, List, Literal, Optional, Type, Union, Tuple
from datetime import datetime

from sqlalchemy import Column, String, DateTime, Boolean, func, asc, desc, select, or_, and_
from sqlalchemy.exc import DBAPIError
from sqlalchemy.orm import Session, Mapped, mapped_column
from sqlalchemy.sql import or_, and_

from letta.log import get_logger
from letta.orm.base import Base, CommonSqlalchemyMetaMixins
from letta.orm.errors import (
    ForeignKeyConstraintViolationError,
    NoResultFound,
    UniqueConstraintViolationError,
)

if TYPE_CHECKING:
    from pydantic import BaseModel
    from sqlalchemy.orm import Session


logger = get_logger(__name__)


class SqlalchemyBase(CommonSqlalchemyMetaMixins, Base):
    __abstract__ = True

    __order_by_default__ = "created_at"

    id: Mapped[str] = mapped_column(String, primary_key=True)

    @classmethod
    def get(cls, *, db_session: Session, id: str) -> Optional["SqlalchemyBase"]:
        """Get a record by ID.
        
        Args:
            db_session: SQLAlchemy session
            id: Record ID to retrieve
            
        Returns:
            Optional[SqlalchemyBase]: The record if found, None otherwise
        """
        try:
            return db_session.query(cls).filter(cls.id == id).first()
        except DBAPIError:
            return None

    @classmethod
    def list(
<<<<<<< HEAD
        cls,
        *,
        db_session: "Session",
        cursor: Optional[str] = None,
        start_date: Optional[datetime] = None,
        end_date: Optional[datetime] = None,
        limit: Optional[int] = 50,
        query_text: Optional[str] = None,
        **kwargs
    ) -> Union[List[Type["SqlalchemyBase"]], Tuple[Optional[str], List[Type["SqlalchemyBase"]]]]:
        """List records with advanced filtering and pagination options.
        
        Args:
            db_session: SQLAlchemy session
            cursor: Cursor-based pagination - return records after this ID (exclusive)
            start_date: Filter records created after this date
            end_date: Filter records created before this date
            limit: Maximum number of records to return
            query_text: Optional text to search for in message content
            **kwargs: Additional filters to apply
            
        Returns:
            If using cursor-based pagination (after/before): Tuple[Optional[str], List[records]]
            Otherwise: List[records]
        """
        logger.debug(f"Listing {cls.__name__} with kwarg filters {kwargs}")
        with db_session as session:
            query = select(cls).filter_by(**kwargs)

            # Handle date range filtering
            if start_date and end_date and hasattr(cls, "created_at"):
                # If start_date equals end_date, add a small buffer to include records created at that exact time
                if start_date.date() == end_date.date():
                    start_date = start_date.replace(hour=0, minute=0, second=0, microsecond=0)
                    end_date = end_date.replace(hour=23, minute=59, second=59, microsecond=999999)
                query = query.filter(cls.created_at >= start_date)
                query = query.filter(cls.created_at <= end_date)
            elif start_date and hasattr(cls, "created_at"):
                query = query.filter(cls.created_at >= start_date)
            elif end_date and hasattr(cls, "created_at"):
                query = query.filter(cls.created_at <= end_date)

            # Handle role filters if the model has them
            if hasattr(cls, "role"):
                query = query.filter(cls.role != "system")
                query = query.filter(cls.role != "tool")
                
            # Handle cursor-based pagination
=======
        cls, *, db_session: "Session", cursor: Optional[str] = None, limit: Optional[int] = 50, **kwargs
    ) -> List[Type["SqlalchemyBase"]]:
        """
        List records with optional cursor (for pagination), limit, and automatic filtering.

        Args:
            db_session: The database session to use.
            cursor: Optional ID to start pagination from.
            limit: Maximum number of records to return.
            **kwargs: Filters passed as equality conditions or iterable for IN filtering.

        Returns:
            A list of model instances matching the filters.
        """
        logger.debug(f"Listing {cls.__name__} with filters {kwargs}")
        with db_session as session:
            # Start with a base query
            query = select(cls)

            # Apply filtering logic
            for key, value in kwargs.items():
                column = getattr(cls, key)
                if isinstance(value, (list, tuple, set)):  # Check for iterables
                    query = query.where(column.in_(value))
                else:  # Single value for equality filtering
                    query = query.where(column == value)

            # Apply cursor for pagination
>>>>>>> 18453dda
            if cursor:
                query = query.where(cls.id > cursor)
            
            # Apply text search
            if query_text:
                query = query.filter(func.lower(cls.text).contains(func.lower(query_text)))

<<<<<<< HEAD
            # Handle ordering (defaults are ascending, "created_at")
            # Priorities:
            #   1. cursor-based pagination
            #   2. Date
            query = query.order_by(cls.id).order_by(asc(cls.created_at)).limit(limit)

=======
>>>>>>> 18453dda
            # Handle soft deletes if the class has the 'is_deleted' attribute
            if hasattr(cls, "is_deleted"):
                query = query.where(cls.is_deleted == False)

<<<<<<< HEAD
=======
            # Add ordering and limit
            query = query.order_by(cls.id).limit(limit)

            # Execute the query and return results as model instances
>>>>>>> 18453dda
            return list(session.execute(query).scalars())

    @classmethod
    def read(
        cls,
        db_session: "Session",
        identifier: Optional[str] = None,
        actor: Optional["User"] = None,
        access: Optional[List[Literal["read", "write", "admin"]]] = ["read"],
        access_type: str = "organization",
        **kwargs,
    ) -> Type["SqlalchemyBase"]:
        """The primary accessor for an ORM record.
        Args:
            db_session: the database session to use when retrieving the record
            identifier: the identifier of the record to read, can be the id string or the UUID object for backwards compatibility
            actor: if specified, results will be scoped only to records the user is able to access
            access: if actor is specified, records will be filtered to the minimum permission level for the actor
            kwargs: additional arguments to pass to the read, used for more complex objects
        Returns:
            The matching object
        Raises:
            NoResultFound: if the object is not found
        """
        logger.debug(f"Reading {cls.__name__} with ID: {identifier} with actor={actor}")

        # Start the query
        query = select(cls)
        # Collect query conditions for better error reporting
        query_conditions = []

        # If an identifier is provided, add it to the query conditions
        if identifier is not None:
            query = query.where(cls.id == identifier)
            query_conditions.append(f"id='{identifier}'")

        if kwargs:
            query = query.filter_by(**kwargs)
            query_conditions.append(", ".join(f"{key}='{value}'" for key, value in kwargs.items()))

        if actor:
            query = cls.apply_access_predicate(query, actor, access, access_type)
            query_conditions.append(f"access level in {access} for actor='{actor}'")

        if hasattr(cls, "is_deleted"):
            query = query.where(cls.is_deleted == False)
            query_conditions.append("is_deleted=False")
        if found := db_session.execute(query).scalar():
            return found

        # Construct a detailed error message based on query conditions
        conditions_str = ", ".join(query_conditions) if query_conditions else "no specific conditions"
        raise NoResultFound(f"{cls.__name__} not found with {conditions_str}")

    def create(self, db_session: "Session", actor: Optional["User"] = None) -> Type["SqlalchemyBase"]:
        logger.debug(f"Creating {self.__class__.__name__} with ID: {self.id} with actor={actor}")

        if actor:
            self._set_created_and_updated_by_fields(actor.id)
        try:
            with db_session as session:
                session.add(self)
                session.commit()
                session.refresh(self)
                return self
        except DBAPIError as e:
            self._handle_dbapi_error(e)

    def delete(self, db_session: "Session", actor: Optional["User"] = None) -> Type["SqlalchemyBase"]:
        logger.debug(f"Soft deleting {self.__class__.__name__} with ID: {self.id} with actor={actor}")

        if actor:
            self._set_created_and_updated_by_fields(actor.id)

        self.is_deleted = True
        return self.update(db_session)

    def hard_delete(self, db_session: "Session", actor: Optional["User"] = None) -> None:
        """Permanently removes the record from the database."""
        logger.debug(f"Hard deleting {self.__class__.__name__} with ID: {self.id} with actor={actor}")

        with db_session as session:
            try:
                session.delete(self)
                session.commit()
            except Exception as e:
                session.rollback()
                logger.exception(f"Failed to hard delete {self.__class__.__name__} with ID {self.id}")
                raise ValueError(f"Failed to hard delete {self.__class__.__name__} with ID {self.id}: {e}")
            else:
                logger.info(f"{self.__class__.__name__} with ID {self.id} successfully hard deleted")

    def update(self, db_session: "Session", actor: Optional["User"] = None) -> Type["SqlalchemyBase"]:
        logger.debug(f"Updating {self.__class__.__name__} with ID: {self.id} with actor={actor}")
        if actor:
            self._set_created_and_updated_by_fields(actor.id)

        with db_session as session:
            session.add(self)
            session.commit()
            session.refresh(self)
            return self

    @classmethod
    def apply_access_predicate(
        cls,
        query: "Select",
        actor: "User",
        access: List[Literal["read", "write", "admin"]],
        access_type: str = "organization",
    ) -> "Select":
        """applies a WHERE clause restricting results to the given actor and access level
        Args:
            query: The initial sqlalchemy select statement
            actor: The user acting on the query. **Note**: this is called 'actor' to identify the
                   person or system acting. Users can act on users, making naming very sticky otherwise.
            access:
                what mode of access should the query restrict to? This will be used with granular permissions,
                but because of how it will impact every query we want to be explicitly calling access ahead of time.
        Returns:
            the sqlalchemy select statement restricted to the given access.
        """
        del access  # entrypoint for row-level permissions. Defaults to "same org as the actor, all permissions" at the moment
        if access_type == "organization":
            org_id = getattr(actor, "organization_id", None)
            if not org_id:
                raise ValueError(f"object {actor} has no organization accessor")
            return query.where(cls.organization_id == org_id, cls.is_deleted == False)
        elif access_type == "user":
            user_id = getattr(actor, "id", None)
            if not user_id:
                raise ValueError(f"object {actor} has no user accessor")
            return query.where(cls.user_id == user_id, cls.is_deleted == False)
        else:
            raise ValueError(f"unknown access_type: {access_type}")

    @classmethod
    def _handle_dbapi_error(cls, e: DBAPIError):
        """Handle database errors and raise appropriate custom exceptions."""
        orig = e.orig  # Extract the original error from the DBAPIError
        error_code = None
        error_message = str(orig) if orig else str(e)
        logger.info(f"Handling DBAPIError: {error_message}")

        # Handle SQLite-specific errors
        if "UNIQUE constraint failed" in error_message:
            raise UniqueConstraintViolationError(
                f"A unique constraint was violated for {cls.__name__}. Check your input for duplicates: {e}"
            ) from e

        if "FOREIGN KEY constraint failed" in error_message:
            raise ForeignKeyConstraintViolationError(
                f"A foreign key constraint was violated for {cls.__name__}. Check your input for missing or invalid references: {e}"
            ) from e

        # For psycopg2
        if hasattr(orig, "pgcode"):
            error_code = orig.pgcode
        # For pg8000
        elif hasattr(orig, "args") and len(orig.args) > 0:
            # The first argument contains the error details as a dictionary
            err_dict = orig.args[0]
            if isinstance(err_dict, dict):
                error_code = err_dict.get("C")  # 'C' is the error code field
        logger.info(f"Extracted error_code: {error_code}")

        # Handle unique constraint violations
        if error_code == "23505":
            raise UniqueConstraintViolationError(
                f"A unique constraint was violated for {cls.__name__}. Check your input for duplicates: {e}"
            ) from e

        # Handle foreign key violations
        if error_code == "23503":
            raise ForeignKeyConstraintViolationError(
                f"A foreign key constraint was violated for {cls.__name__}. Check your input for missing or invalid references: {e}"
            ) from e

        # Re-raise for other unhandled DBAPI errors
        raise

    @property
    def __pydantic_model__(self) -> Type["BaseModel"]:
        raise NotImplementedError("Sqlalchemy models must declare a __pydantic_model__ property to be convertable.")

    def to_pydantic(self) -> Type["BaseModel"]:
        """converts to the basic pydantic model counterpart"""
        return self.__pydantic_model__.model_validate(self)

    def to_record(self) -> Type["BaseModel"]:
        """Deprecated accessor for to_pydantic"""
        logger.warning("to_record is deprecated, use to_pydantic instead.")
        return self.to_pydantic()<|MERGE_RESOLUTION|>--- conflicted
+++ resolved
@@ -1,10 +1,9 @@
-from typing import TYPE_CHECKING, List, Literal, Optional, Type, Union, Tuple
 from datetime import datetime
-
-from sqlalchemy import Column, String, DateTime, Boolean, func, asc, desc, select, or_, and_
+from typing import TYPE_CHECKING, List, Literal, Optional, Tuple, Type, Union
+
+from sqlalchemy import String, asc, func, select
 from sqlalchemy.exc import DBAPIError
-from sqlalchemy.orm import Session, Mapped, mapped_column
-from sqlalchemy.sql import or_, and_
+from sqlalchemy.orm import Mapped, Session, mapped_column
 
 from letta.log import get_logger
 from letta.orm.base import Base, CommonSqlalchemyMetaMixins
@@ -32,11 +31,11 @@
     @classmethod
     def get(cls, *, db_session: Session, id: str) -> Optional["SqlalchemyBase"]:
         """Get a record by ID.
-        
+
         Args:
             db_session: SQLAlchemy session
             id: Record ID to retrieve
-            
+
         Returns:
             Optional[SqlalchemyBase]: The record if found, None otherwise
         """
@@ -47,7 +46,6 @@
 
     @classmethod
     def list(
-<<<<<<< HEAD
         cls,
         *,
         db_session: "Session",
@@ -56,10 +54,10 @@
         end_date: Optional[datetime] = None,
         limit: Optional[int] = 50,
         query_text: Optional[str] = None,
-        **kwargs
+        **kwargs,
     ) -> Union[List[Type["SqlalchemyBase"]], Tuple[Optional[str], List[Type["SqlalchemyBase"]]]]:
         """List records with advanced filtering and pagination options.
-        
+
         Args:
             db_session: SQLAlchemy session
             cursor: Cursor-based pagination - return records after this ID (exclusive)
@@ -68,14 +66,22 @@
             limit: Maximum number of records to return
             query_text: Optional text to search for in message content
             **kwargs: Additional filters to apply
-            
+
         Returns:
             If using cursor-based pagination (after/before): Tuple[Optional[str], List[records]]
             Otherwise: List[records]
         """
         logger.debug(f"Listing {cls.__name__} with kwarg filters {kwargs}")
         with db_session as session:
-            query = select(cls).filter_by(**kwargs)
+            query = select(cls)
+
+            # Apply filtering logic
+            for key, value in kwargs.items():
+                column = getattr(cls, key)
+                if isinstance(value, (list, tuple, set)):  # Check for iterables
+                    query = query.where(column.in_(value))
+                else:  # Single value for equality filtering
+                    query = query.where(column == value)
 
             # Handle date range filtering
             if start_date and end_date and hasattr(cls, "created_at"):
@@ -94,65 +100,24 @@
             if hasattr(cls, "role"):
                 query = query.filter(cls.role != "system")
                 query = query.filter(cls.role != "tool")
-                
+
             # Handle cursor-based pagination
-=======
-        cls, *, db_session: "Session", cursor: Optional[str] = None, limit: Optional[int] = 50, **kwargs
-    ) -> List[Type["SqlalchemyBase"]]:
-        """
-        List records with optional cursor (for pagination), limit, and automatic filtering.
-
-        Args:
-            db_session: The database session to use.
-            cursor: Optional ID to start pagination from.
-            limit: Maximum number of records to return.
-            **kwargs: Filters passed as equality conditions or iterable for IN filtering.
-
-        Returns:
-            A list of model instances matching the filters.
-        """
-        logger.debug(f"Listing {cls.__name__} with filters {kwargs}")
-        with db_session as session:
-            # Start with a base query
-            query = select(cls)
-
-            # Apply filtering logic
-            for key, value in kwargs.items():
-                column = getattr(cls, key)
-                if isinstance(value, (list, tuple, set)):  # Check for iterables
-                    query = query.where(column.in_(value))
-                else:  # Single value for equality filtering
-                    query = query.where(column == value)
-
-            # Apply cursor for pagination
->>>>>>> 18453dda
             if cursor:
                 query = query.where(cls.id > cursor)
-            
+
             # Apply text search
             if query_text:
                 query = query.filter(func.lower(cls.text).contains(func.lower(query_text)))
 
-<<<<<<< HEAD
             # Handle ordering (defaults are ascending, "created_at")
             # Priorities:
             #   1. cursor-based pagination
             #   2. Date
             query = query.order_by(cls.id).order_by(asc(cls.created_at)).limit(limit)
 
-=======
->>>>>>> 18453dda
             # Handle soft deletes if the class has the 'is_deleted' attribute
             if hasattr(cls, "is_deleted"):
                 query = query.where(cls.is_deleted == False)
-
-<<<<<<< HEAD
-=======
-            # Add ordering and limit
-            query = query.order_by(cls.id).limit(limit)
-
-            # Execute the query and return results as model instances
->>>>>>> 18453dda
             return list(session.execute(query).scalars())
 
     @classmethod
