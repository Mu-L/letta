--- conflicted
+++ resolved
@@ -1,8 +1,4 @@
-<<<<<<< HEAD
-from typing import List, Optional, TYPE_CHECKING
-=======
 from typing import TYPE_CHECKING, Optional, List
->>>>>>> d0ad9bdd
 
 from sqlalchemy import Integer, String
 from sqlalchemy.orm import Mapped, mapped_column, relationship
