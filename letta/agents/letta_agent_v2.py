import asyncio
import json
import uuid
from datetime import datetime
from typing import AsyncGenerator, Tuple

from opentelemetry.trace import Span

from letta.adapters.letta_llm_adapter import LettaLLMAdapter
from letta.adapters.letta_llm_request_adapter import LettaLLMRequestAdapter
from letta.adapters.letta_llm_stream_adapter import LettaLLMStreamAdapter
from letta.agents.base_agent_v2 import BaseAgentV2
from letta.agents.ephemeral_summary_agent import EphemeralSummaryAgent
from letta.agents.helpers import (
    _build_rule_violation_result,
    _pop_heartbeat,
    _prepare_in_context_messages_no_persist_async,
    _safe_load_tool_call_str,
    generate_step_id,
)
from letta.constants import DEFAULT_MAX_STEPS, NON_USER_MSG_PREFIX
from letta.errors import ContextWindowExceededError
from letta.helpers import ToolRulesSolver
from letta.helpers.datetime_helpers import get_utc_time, get_utc_timestamp_ns, ns_to_ms
from letta.helpers.reasoning_helper import scrub_inner_thoughts_from_messages
from letta.helpers.tool_execution_helper import enable_strict_mode
from letta.llm_api.llm_client import LLMClient
from letta.local_llm.constants import INNER_THOUGHTS_KWARG
from letta.log import get_logger
from letta.otel.tracing import log_event, trace_method, tracer
from letta.prompts.prompt_generator import PromptGenerator
from letta.schemas.agent import AgentState, UpdateAgent
from letta.schemas.enums import JobStatus, MessageRole, MessageStreamStatus, StepStatus
from letta.schemas.letta_message import LettaMessage, MessageType
from letta.schemas.letta_message_content import OmittedReasoningContent, ReasoningContent, RedactedReasoningContent, TextContent
from letta.schemas.letta_response import LettaResponse
from letta.schemas.letta_stop_reason import LettaStopReason, StopReasonType
from letta.schemas.message import Message, MessageCreate, MessageUpdate
from letta.schemas.openai.chat_completion_response import ToolCall, UsageStatistics
from letta.schemas.step import Step, StepProgression
from letta.schemas.step_metrics import StepMetrics
from letta.schemas.tool_execution_result import ToolExecutionResult
from letta.schemas.usage import LettaUsageStatistics
from letta.schemas.user import User
from letta.server.rest_api.utils import create_approval_request_message_from_llm_response, create_letta_messages_from_llm_response
from letta.services.agent_manager import AgentManager
from letta.services.archive_manager import ArchiveManager
from letta.services.block_manager import BlockManager
from letta.services.helpers.tool_parser_helper import runtime_override_tool_json_schema
from letta.services.job_manager import JobManager
from letta.services.message_manager import MessageManager
from letta.services.passage_manager import PassageManager
from letta.services.step_manager import StepManager
from letta.services.summarizer.summarizer import Summarizer
from letta.services.telemetry_manager import TelemetryManager
from letta.services.tool_executor.tool_execution_manager import ToolExecutionManager
from letta.settings import model_settings, settings, summarizer_settings
from letta.system import package_function_response
from letta.types import JsonDict
from letta.utils import log_telemetry, united_diff, validate_function_response


class LettaAgentV2(BaseAgentV2):
    """
    Abstract base class for the Letta agent loop, handling message management,
    LLM API requests, tool execution, and context tracking.

    This implementation uses a unified execution path through the _step method,
    supporting both blocking and streaming LLM interactions via the adapter pattern.
    """

    def __init__(
        self,
        agent_state: AgentState,
        actor: User,
    ):
        super().__init__(agent_state, actor)
        self.agent_id = agent_state.id  # Store agent_id for compatibility
        self.logger = get_logger(agent_state.id)
        self.tool_rules_solver = ToolRulesSolver(tool_rules=agent_state.tool_rules)
        self.llm_client = LLMClient.create(
            provider_type=agent_state.llm_config.model_endpoint_type,
            put_inner_thoughts_first=True,
            actor=actor,
        )
        self._initialize_state()

        # Manager classes
        self.agent_manager = AgentManager()
        self.archive_manager = ArchiveManager()
        self.block_manager = BlockManager()
        self.job_manager = JobManager()
        self.message_manager = MessageManager()
        self.passage_manager = PassageManager()
        self.step_manager = StepManager()
        self.telemetry_manager = TelemetryManager()

        # TODO: Expand to more
        if summarizer_settings.enable_summarization and model_settings.openai_api_key:
            self.summarization_agent = EphemeralSummaryAgent(
                target_block_label="conversation_summary",
                agent_id=self.agent_state.id,
                block_manager=self.block_manager,
                message_manager=self.message_manager,
                agent_manager=self.agent_manager,
                actor=self.actor,
            )

        # Initialize summarizer for context window management
        self.summarizer = Summarizer(
            mode=summarizer_settings.mode,
            summarizer_agent=self.summarization_agent,
            message_buffer_limit=summarizer_settings.message_buffer_limit,
            message_buffer_min=summarizer_settings.message_buffer_min,
            partial_evict_summarizer_percentage=summarizer_settings.partial_evict_summarizer_percentage,
            agent_manager=self.agent_manager,
            message_manager=self.message_manager,
            actor=self.actor,
            agent_id=self.agent_state.id,
        )

    @trace_method
    async def build_request(self, input_messages: list[MessageCreate]) -> dict:
        """
        Build the request data for an LLM call without actually executing it.

        This is useful for debugging and testing to see what would be sent to the LLM.

        Args:
            input_messages: List of new messages to process

        Returns:
            dict: The request data that would be sent to the LLM
        """
        request = {}
        in_context_messages, input_messages_to_persist = await _prepare_in_context_messages_no_persist_async(
            input_messages, self.agent_state, self.message_manager, self.actor
        )
        response = self._step(
            messages=in_context_messages + input_messages_to_persist,
            llm_adapter=LettaLLMRequestAdapter(llm_client=self.llm_client, llm_config=self.agent_state.llm_config),
            dry_run=True,
        )
        async for chunk in response:
            request = chunk  # First chunk contains request data
            break

        return request

    @trace_method
    async def step(
        self,
        input_messages: list[MessageCreate],
        max_steps: int = DEFAULT_MAX_STEPS,
        run_id: str | None = None,
        use_assistant_message: bool = True,
        include_return_message_types: list[MessageType] | None = None,
        request_start_timestamp_ns: int | None = None,
    ) -> LettaResponse:
        """
        Execute the agent loop in blocking mode, returning all messages at once.

        Args:
            input_messages: List of new messages to process
            max_steps: Maximum number of agent steps to execute
            run_id: Optional job/run ID for tracking
            use_assistant_message: Whether to use assistant message format
            include_return_message_types: Filter for which message types to return
            request_start_timestamp_ns: Start time for tracking request duration

        Returns:
            LettaResponse: Complete response with all messages and metadata
        """
        self._initialize_state()
        request_span = self._request_checkpoint_start(request_start_timestamp_ns=request_start_timestamp_ns)

        in_context_messages, input_messages_to_persist = await _prepare_in_context_messages_no_persist_async(
            input_messages, self.agent_state, self.message_manager, self.actor
        )
        in_context_messages = in_context_messages + input_messages_to_persist
        response_letta_messages = []
        for i in range(max_steps):
            response = self._step(
                messages=in_context_messages + self.response_messages,
                input_messages_to_persist=input_messages_to_persist,
                llm_adapter=LettaLLMRequestAdapter(llm_client=self.llm_client, llm_config=self.agent_state.llm_config),
                run_id=run_id,
                use_assistant_message=use_assistant_message,
                include_return_message_types=include_return_message_types,
                request_start_timestamp_ns=request_start_timestamp_ns,
            )

            async for chunk in response:
                response_letta_messages.append(chunk)

            if not self.should_continue:
                break

            input_messages_to_persist = []

        # Rebuild context window after stepping
        if not self.agent_state.message_buffer_autoclear:
            await self._rebuild_context_window(
                in_context_messages=in_context_messages,
                new_letta_messages=self.response_messages,
                total_tokens=self.usage.total_tokens,
                force=False,
            )

        if self.stop_reason is None:
            self.stop_reason = LettaStopReason(stop_reason=StopReasonType.end_turn.value)
        self._request_checkpoint_finish(request_span=request_span, request_start_timestamp_ns=request_start_timestamp_ns)
        return LettaResponse(messages=response_letta_messages, stop_reason=self.stop_reason, usage=self.usage)

    @trace_method
    async def stream(
        self,
        input_messages: list[MessageCreate],
        max_steps: int = DEFAULT_MAX_STEPS,
        stream_tokens: bool = False,
        run_id: str | None = None,
        use_assistant_message: bool = True,
        include_return_message_types: list[MessageType] | None = None,
        request_start_timestamp_ns: int | None = None,
    ) -> AsyncGenerator[str, None]:
        """
        Execute the agent loop in streaming mode, yielding chunks as they become available.
        If stream_tokens is True, individual tokens are streamed as they arrive from the LLM,
        providing the lowest latency experience, otherwise each complete step (reasoning +
        tool call + tool return) is yielded as it completes.

        Args:
            input_messages: List of new messages to process
            max_steps: Maximum number of agent steps to execute
            stream_tokens: Whether to stream back individual tokens. Not all llm
                providers offer native token streaming functionality; in these cases,
                this api streams back steps rather than individual tokens.
            run_id: Optional job/run ID for tracking
            use_assistant_message: Whether to use assistant message format
            include_return_message_types: Filter for which message types to return
            request_start_timestamp_ns: Start time for tracking request duration

        Yields:
            str: JSON-formatted SSE data chunks for each completed step
        """
        self._initialize_state()
        request_span = self._request_checkpoint_start(request_start_timestamp_ns=request_start_timestamp_ns)
        first_chunk = True

        if stream_tokens:
            llm_adapter = LettaLLMStreamAdapter(
                llm_client=self.llm_client,
                llm_config=self.agent_state.llm_config,
            )
        else:
            llm_adapter = LettaLLMRequestAdapter(
                llm_client=self.llm_client,
                llm_config=self.agent_state.llm_config,
            )

        try:
            in_context_messages, input_messages_to_persist = await _prepare_in_context_messages_no_persist_async(
                input_messages, self.agent_state, self.message_manager, self.actor
            )
            in_context_messages = in_context_messages + input_messages_to_persist
            for i in range(max_steps):
                response = self._step(
                    messages=in_context_messages + self.response_messages,
                    input_messages_to_persist=input_messages_to_persist,
                    llm_adapter=llm_adapter,
                    run_id=run_id,
                    use_assistant_message=use_assistant_message,
                    include_return_message_types=include_return_message_types,
                    request_start_timestamp_ns=request_start_timestamp_ns,
                )
                async for chunk in response:
                    if first_chunk:
                        request_span = self._request_checkpoint_ttft(request_span, request_start_timestamp_ns)
                    yield f"data: {chunk.model_dump_json()}\n\n"
                    first_chunk = False

                if not self.should_continue:
                    break

                input_messages_to_persist = []

            if not self.agent_state.message_buffer_autoclear:
                await self._rebuild_context_window(
                    in_context_messages=in_context_messages,
                    new_letta_messages=self.response_messages,
                    total_tokens=self.usage.total_tokens,
                    force=False,
                )

        except:
            if self.stop_reason:
                yield f"data: {self.stop_reason.model_dump_json()}\n\n"
            raise

        self._request_checkpoint_finish(request_span=request_span, request_start_timestamp_ns=request_start_timestamp_ns)
        for finish_chunk in self.get_finish_chunks_for_stream(self.usage, self.stop_reason):
            yield f"data: {finish_chunk}\n\n"

    @trace_method
    async def _step(
        self,
        messages: list[Message],
        llm_adapter: LettaLLMAdapter,
        input_messages_to_persist: list[Message] | None = None,
        run_id: str | None = None,
        use_assistant_message: bool = True,
        include_return_message_types: list[MessageType] | None = None,
        request_start_timestamp_ns: int | None = None,
        remaining_turns: int = -1,
        dry_run: bool = False,
    ) -> AsyncGenerator[LettaMessage | dict, None]:
        """
        Execute a single agent step (one LLM call and tool execution).

        This is the core execution method that all public methods (step, stream_steps,
        stream_tokens) funnel through. It handles the complete flow of making an LLM
        request, processing the response, executing tools, and persisting messages.

        Args:
            messages: Current in-context messages
            llm_adapter: Adapter for LLM interaction (blocking or streaming)
            input_messages_to_persist: New messages to persist after execution
            run_id: Optional job/run ID for tracking
            use_assistant_message: Whether to use assistant message format
            include_return_message_types: Filter for which message types to yield
            request_start_timestamp_ns: Start time for tracking request duration
            remaining_turns: Number of turns remaining (for max_steps enforcement)
            dry_run: If true, only build and return the request without executing

        Yields:
            LettaMessage or dict: Chunks for streaming mode, or request data for dry_run
        """
        step_progression = StepProgression.START
        # TODO(@caren): clean this up
        tool_call, reasoning_content, agent_step_span, first_chunk, step_id, logged_step, step_start_ns, step_metrics = (
            None,
            None,
            None,
            None,
            None,
            None,
            None,
            None,
        )
        try:
            valid_tools = await self._get_valid_tools(messages)  # remove messages input
            approval_request, approval_response = await self._maybe_get_approval_messages(messages)
            if approval_request and approval_response:
                tool_call = approval_request.tool_calls[0]
                reasoning_content = approval_request.content
                step_id = approval_request.step_id
                step_metrics = await self.step_manager.get_step_metrics_async(step_id=step_id, actor=self.actor)
            else:
                # Check for job cancellation at the start of each step
                if run_id and await self._check_run_cancellation(run_id):
                    self.stop_reason = LettaStopReason(stop_reason=StopReasonType.cancelled.value)
                    self.logger.info(f"Agent execution cancelled for run {run_id}")
                    return

                step_id = generate_step_id()
                step_progression, logged_step, step_metrics, agent_step_span = self._step_checkpoint_start(
                    step_id=step_id, run_id=run_id
                )

                messages = await self._refresh_messages(messages)
                force_tool_call = valid_tools[0]["name"] if len(valid_tools) == 1 else None
                for llm_request_attempt in range(summarizer_settings.max_summarizer_retries + 1):
                    try:
                        request_data = self.llm_client.build_request_data(
                            messages=messages,
                            llm_config=self.agent_state.llm_config,
                            tools=valid_tools,
                            force_tool_call=force_tool_call,
                        )
                        if dry_run:
                            yield request_data
                            return

                        step_progression, step_metrics = self._step_checkpoint_llm_request_start(step_metrics, agent_step_span)

                        invocation = llm_adapter.invoke_llm(
                            request_data=request_data,
                            messages=messages,
                            tools=valid_tools,
                            use_assistant_message=use_assistant_message,
                            requires_approval_tools=self.tool_rules_solver.get_requires_approval_tools(
                                set([t["name"] for t in valid_tools])
                            ),
                            step_id=step_id,
                            actor=self.actor,
                        )
                        async for chunk in invocation:
                            if llm_adapter.supports_token_streaming():
                                if include_return_message_types is None or chunk.message_type in include_return_message_types:
                                    first_chunk = True
                                    yield chunk
                        # If you've reached this point without an error, break out of retry loop
                        break
                    except ValueError as e:
                        self.stop_reason = LettaStopReason(stop_reason=StopReasonType.invalid_llm_response.value)
                        raise e
                    except Exception as e:
                        if isinstance(e, ContextWindowExceededError) and llm_request_attempt < summarizer_settings.max_summarizer_retries:
                            # Retry case
                            messages = await self._rebuild_context_window(
                                in_context_messages=messages,
                                new_letta_messages=self.response_messages,
                                llm_config=self.agent_state.llm_config,
                                force=True,
                            )
                        else:
                            raise e

                step_progression, step_metrics = self._step_checkpoint_llm_request_finish(
                    step_metrics, agent_step_span, llm_adapter.llm_request_finish_timestamp_ns
                )

                self._update_global_usage_stats(llm_adapter.usage)

            # Handle the AI response with the extracted data
            if tool_call is None and llm_adapter.tool_call is None:
                self.stop_reason = LettaStopReason(stop_reason=StopReasonType.no_tool_call.value)
                raise ValueError("No tool calls found in response, model must make a tool call")

            persisted_messages, self.should_continue, self.stop_reason = await self._handle_ai_response(
                tool_call or llm_adapter.tool_call,
                [tool["name"] for tool in valid_tools],
                self.agent_state,
                self.tool_rules_solver,
                UsageStatistics(
                    completion_tokens=self.usage.completion_tokens,
                    prompt_tokens=self.usage.prompt_tokens,
                    total_tokens=self.usage.total_tokens,
                ),
                reasoning_content=reasoning_content or llm_adapter.reasoning_content,
                pre_computed_assistant_message_id=llm_adapter.message_id,
                step_id=step_id,
                initial_messages=input_messages_to_persist,
                agent_step_span=agent_step_span,
                is_final_step=(remaining_turns == 0),
                run_id=run_id,
                step_metrics=step_metrics,
                is_approval=approval_response.approve if approval_response is not None else False,
                is_denial=(approval_response.approve == False) if approval_response is not None else False,
                denial_reason=approval_response.denial_reason if approval_response is not None else None,
            )

            new_message_idx = len(input_messages_to_persist) if input_messages_to_persist else 0
            self.response_messages.extend(persisted_messages[new_message_idx:])

            if llm_adapter.supports_token_streaming():
                if persisted_messages[-1].role != "approval":
                    tool_return = [msg for msg in persisted_messages if msg.role == "tool"][-1].to_letta_messages()[0]
                    if not (use_assistant_message and tool_return.name == "send_message"):
                        if include_return_message_types is None or tool_return.message_type in include_return_message_types:
                            yield tool_return
            else:
                filter_user_messages = [m for m in persisted_messages[new_message_idx:] if m.role != "user"]
                letta_messages = Message.to_letta_messages_from_list(
                    filter_user_messages,
                    use_assistant_message=use_assistant_message,
                    reverse=False,
                )
                for message in letta_messages:
                    if include_return_message_types is None or message.message_type in include_return_message_types:
                        yield message

            step_progression, step_metrics = self._step_checkpoint_finish(step_metrics, agent_step_span, logged_step)
        except Exception as e:
            self.logger.error(f"Error during step processing: {e}")
            self.job_update_metadata = {"error": str(e)}

            # This indicates we failed after we decided to stop stepping, which indicates a bug with our flow.
            if not self.stop_reason:
                self.stop_reason = LettaStopReason(stop_reason=StopReasonType.error.value)
            elif self.stop_reason.stop_reason in (StopReasonType.end_turn, StopReasonType.max_steps, StopReasonType.tool_rule):
                self.logger.error("Error occurred during step processing, with valid stop reason: %s", self.stop_reason.stop_reason)
            elif self.stop_reason.stop_reason not in (
                StopReasonType.no_tool_call,
                StopReasonType.invalid_tool_call,
                StopReasonType.invalid_llm_response,
            ):
                self.logger.error("Error occurred during step processing, with unexpected stop reason: %s", self.stop_reason.stop_reason)
            raise e
        finally:
            self.logger.debug("Running cleanup for agent loop run: %s", run_id)
            self.logger.info("Running final update. Step Progression: %s", step_progression)
            try:
                if step_progression == StepProgression.FINISHED:
                    if not self.should_continue:
                        if self.stop_reason is None:
                            self.stop_reason = LettaStopReason(stop_reason=StopReasonType.end_turn.value)
                        if logged_step and step_id:
                            await self.step_manager.update_step_stop_reason(self.actor, step_id, self.stop_reason.stop_reason)
                    return
                if step_progression < StepProgression.STEP_LOGGED:
                    # Error occurred before step was fully logged
                    import traceback

                    if logged_step:
                        await self.step_manager.update_step_error_async(
                            actor=self.actor,
                            step_id=step_id,  # Use original step_id for telemetry
                            error_type=type(e).__name__ if "e" in locals() else "Unknown",
                            error_message=str(e) if "e" in locals() else "Unknown error",
                            error_traceback=traceback.format_exc(),
                            stop_reason=self.stop_reason,
                        )
                if step_progression <= StepProgression.STREAM_RECEIVED:
                    if first_chunk and settings.track_errored_messages and input_messages_to_persist:
                        for message in input_messages_to_persist:
                            message.is_err = True
                            message.step_id = step_id
                        await self.message_manager.create_many_messages_async(
                            input_messages_to_persist,
                            actor=self.actor,
                            project_id=self.agent_state.project_id,
                            template_id=self.agent_state.template_id,
                        )
                elif step_progression <= StepProgression.LOGGED_TRACE:
                    if self.stop_reason is None:
                        self.logger.error("Error in step after logging step")
                        self.stop_reason = LettaStopReason(stop_reason=StopReasonType.error.value)
                    if logged_step:
                        await self.step_manager.update_step_stop_reason(self.actor, step_id, self.stop_reason.stop_reason)
                else:
                    self.logger.error("Invalid StepProgression value")

                # Do tracking for failure cases. Can consolidate with success conditions later.
                if settings.track_stop_reason:
                    await self._log_request(request_start_timestamp_ns, None, self.job_update_metadata, is_error=True, run_id=run_id)

                # Record partial step metrics on failure (capture whatever timing data we have)
                if logged_step and step_metrics and step_progression < StepProgression.FINISHED:
                    # Calculate total step time up to the failure point
                    step_metrics.step_ns = get_utc_timestamp_ns() - step_metrics.step_start_ns

                    await self._record_step_metrics(
                        step_id=step_id,
                        step_metrics=step_metrics,
                        run_id=run_id,
                    )
            except Exception as e:
                self.logger.error(f"Error during post-completion step tracking: {e}")

    def _initialize_state(self):
        self.should_continue = True
        self.stop_reason = None
        self.usage = LettaUsageStatistics()
        self.job_update_metadata = None
        self.last_function_response = None
        self.response_messages = []

    async def _maybe_get_approval_messages(self, messages: list[Message]) -> Tuple[Message | None, Message | None]:
        if len(messages) >= 2:
            maybe_approval_request, maybe_approval_response = messages[-2], messages[-1]
            if maybe_approval_request.role == "approval" and maybe_approval_response.role == "approval":
                return maybe_approval_request, maybe_approval_response
        return None, None

    @trace_method
    async def _check_run_cancellation(self, run_id) -> bool:
        try:
            job = await self.job_manager.get_job_by_id_async(job_id=run_id, actor=self.actor)
            return job.status == JobStatus.cancelled
        except Exception as e:
            # Log the error but don't fail the execution
            self.logger.warning(f"Failed to check job cancellation status for job {run_id}: {e}")
            return False

    @trace_method
    async def _refresh_messages(self, in_context_messages: list[Message]):
        num_messages = await self.message_manager.size_async(
            agent_id=self.agent_state.id,
            actor=self.actor,
        )
        num_archival_memories = await self.passage_manager.agent_passage_size_async(
            agent_id=self.agent_state.id,
            actor=self.actor,
        )
        in_context_messages = await self._rebuild_memory(
            in_context_messages,
            num_messages=num_messages,
            num_archival_memories=num_archival_memories,
        )
        in_context_messages = scrub_inner_thoughts_from_messages(in_context_messages, self.agent_state.llm_config)
        return in_context_messages

    @trace_method
    async def _rebuild_memory(
        self,
        in_context_messages: list[Message],
        num_messages: int,
        num_archival_memories: int,
    ):
        agent_state = await self.agent_manager.refresh_memory_async(agent_state=self.agent_state, actor=self.actor)

        tool_constraint_block = None
        if self.tool_rules_solver is not None:
            tool_constraint_block = self.tool_rules_solver.compile_tool_rule_prompts()

        archive = await self.archive_manager.get_default_archive_for_agent_async(
            agent_id=self.agent_state.id,
            actor=self.actor,
        )

        if archive:
            archive_tags = await self.passage_manager.get_unique_tags_for_archive_async(
                archive_id=archive.id,
                actor=self.actor,
            )
        else:
            archive_tags = None

        # TODO: This is a pretty brittle pattern established all over our code, need to get rid of this
        curr_system_message = in_context_messages[0]
        curr_system_message_text = curr_system_message.content[0].text

        # extract the dynamic section that includes memory blocks, tool rules, and directories
        # this avoids timestamp comparison issues
        def extract_dynamic_section(text):
            start_marker = "</base_instructions>"
            end_marker = "<memory_metadata>"

            start_idx = text.find(start_marker)
            end_idx = text.find(end_marker)

            if start_idx != -1 and end_idx != -1:
                return text[start_idx:end_idx]
            return text  # fallback to full text if markers not found

        curr_dynamic_section = extract_dynamic_section(curr_system_message_text)

        # generate just the memory string with current state for comparison
        curr_memory_str = await agent_state.memory.compile_in_thread_async(
            tool_usage_rules=tool_constraint_block, sources=agent_state.sources, max_files_open=agent_state.max_files_open
        )
        new_dynamic_section = extract_dynamic_section(curr_memory_str)

        # compare just the dynamic sections (memory blocks, tool rules, directories)
        if curr_dynamic_section == new_dynamic_section:
            self.logger.debug(
                f"Memory and sources haven't changed for agent id={agent_state.id} and actor=({self.actor.id}, {self.actor.name}), skipping system prompt rebuild"
            )
            return in_context_messages

        memory_edit_timestamp = get_utc_time()

        # size of messages and archival memories
        if num_messages is None:
            num_messages = await self.message_manager.size_async(actor=self.actor, agent_id=agent_state.id)
        if num_archival_memories is None:
            num_archival_memories = await self.passage_manager.agent_passage_size_async(actor=self.actor, agent_id=agent_state.id)

        new_system_message_str = PromptGenerator.get_system_message_from_compiled_memory(
            system_prompt=agent_state.system,
            memory_with_sources=curr_memory_str,
            in_context_memory_last_edit=memory_edit_timestamp,
            timezone=agent_state.timezone,
            previous_message_count=num_messages - len(in_context_messages),
            archival_memory_size=num_archival_memories,
            archive_tags=archive_tags,
        )

        diff = united_diff(curr_system_message_text, new_system_message_str)
        if len(diff) > 0:
            self.logger.debug(f"Rebuilding system with new memory...\nDiff:\n{diff}")

            # [DB Call] Update Messages
            new_system_message = await self.message_manager.update_message_by_id_async(
                curr_system_message.id, message_update=MessageUpdate(content=new_system_message_str), actor=self.actor
            )
            return [new_system_message] + in_context_messages[1:]

        else:
            return in_context_messages

    @trace_method
    async def _get_valid_tools(self, in_context_messages: list[Message]):
        tools = self.agent_state.tools
        self.last_function_response = self._load_last_function_response(in_context_messages)
        valid_tool_names = self.tool_rules_solver.get_allowed_tool_names(
            available_tools=set([t.name for t in tools]),
            last_function_response=self.last_function_response,
            error_on_empty=False,  # Return empty list instead of raising error
        ) or list(set(t.name for t in tools))
        allowed_tools = [enable_strict_mode(t.json_schema) for t in tools if t.name in set(valid_tool_names)]
        terminal_tool_names = {rule.tool_name for rule in self.tool_rules_solver.terminal_tool_rules}
        allowed_tools = runtime_override_tool_json_schema(
            tool_list=allowed_tools,
            response_format=self.agent_state.response_format,
            request_heartbeat=True,
            terminal_tools=terminal_tool_names,
        )
        return allowed_tools

    @trace_method
    def _load_last_function_response(self, in_context_messages: list[Message]):
        """Load the last function response from message history"""
        for msg in reversed(in_context_messages):
            if msg.role == MessageRole.tool and msg.content and len(msg.content) == 1 and isinstance(msg.content[0], TextContent):
                text_content = msg.content[0].text
                try:
                    response_json = json.loads(text_content)
                    if response_json.get("message"):
                        return response_json["message"]
                except (json.JSONDecodeError, KeyError):
                    raise ValueError(f"Invalid JSON format in message: {text_content}")
        return None

    @trace_method
    def _request_checkpoint_start(self, request_start_timestamp_ns: int | None) -> Span | None:
        if request_start_timestamp_ns is not None:
            request_span = tracer.start_span("time_to_first_token", start_time=request_start_timestamp_ns)
            request_span.set_attributes(
                {f"llm_config.{k}": v for k, v in self.agent_state.llm_config.model_dump().items() if v is not None}
            )
            return request_span
        return None

    @trace_method
    def _request_checkpoint_ttft(self, request_span: Span | None, request_start_timestamp_ns: int | None) -> Span | None:
        if request_span:
            ttft_ns = get_utc_timestamp_ns() - request_start_timestamp_ns
            request_span.add_event(name="time_to_first_token_ms", attributes={"ttft_ms": ns_to_ms(ttft_ns)})
            return request_span
        return None

    @trace_method
    def _request_checkpoint_finish(self, request_span: Span | None, request_start_timestamp_ns: int | None) -> None:
        if request_span is not None:
            duration_ns = get_utc_timestamp_ns() - request_start_timestamp_ns
            request_span.add_event(name="letta_request_ms", attributes={"duration_ms": ns_to_ms(duration_ns)})
            request_span.end()
        return None

<<<<<<< HEAD
    @trace_method
    def _step_checkpoint_start(self, step_id: str) -> Tuple[StepProgression, StepMetrics, Span]:
=======
    async def _step_checkpoint_start(self, step_id: str, run_id: str | None) -> Tuple[StepProgression, Step, StepMetrics, Span]:
>>>>>>> 63c704d2
        step_start_ns = get_utc_timestamp_ns()
        step_metrics = StepMetrics(id=step_id, step_start_ns=step_start_ns)
        agent_step_span = tracer.start_span("agent_step", start_time=step_start_ns)
        agent_step_span.set_attributes({"step_id": step_id})
        # Create step early with PENDING status
        logged_step = await self.step_manager.log_step_async(
            actor=self.actor,
            agent_id=self.agent_state.id,
            provider_name=self.agent_state.llm_config.model_endpoint_type,
            provider_category=self.agent_state.llm_config.provider_category or "base",
            model=self.agent_state.llm_config.model,
            model_endpoint=self.agent_state.llm_config.model_endpoint,
            context_window_limit=self.agent_state.llm_config.context_window,
            usage=UsageStatistics(completion_tokens=0, prompt_tokens=0, total_tokens=0),
            provider_id=None,
            job_id=run_id,
            step_id=step_id,
            project_id=self.agent_state.project_id,
            status=StepStatus.PENDING,
        )
        return StepProgression.START, logged_step, step_metrics, agent_step_span

    @trace_method
    def _step_checkpoint_llm_request_start(self, step_metrics: StepMetrics, agent_step_span: Span) -> Tuple[StepProgression, StepMetrics]:
        llm_request_start_ns = get_utc_timestamp_ns()
        step_metrics.llm_request_start_ns = llm_request_start_ns
        agent_step_span.add_event(
            name="request_start_to_provider_request_start_ns",
            attributes={"request_start_to_provider_request_start_ns": ns_to_ms(llm_request_start_ns)},
        )
        return StepProgression.START, step_metrics

    @trace_method
    def _step_checkpoint_llm_request_finish(
        self, step_metrics: StepMetrics, agent_step_span: Span, llm_request_finish_timestamp_ns: int
    ) -> Tuple[StepProgression, StepMetrics]:
        llm_request_ns = llm_request_finish_timestamp_ns - step_metrics.llm_request_start_ns
        step_metrics.llm_request_ns = llm_request_ns
        agent_step_span.add_event(name="llm_request_ms", attributes={"duration_ms": ns_to_ms(llm_request_ns)})
        return StepProgression.RESPONSE_RECEIVED, step_metrics

<<<<<<< HEAD
    @trace_method
    def _step_checkpoint_finish(
        self, step_metrics: StepMetrics, agent_step_span: Span | None, run_id: str | None
=======
    async def _step_checkpoint_finish(
        self, step_metrics: StepMetrics, agent_step_span: Span | None, logged_step: Step | None
>>>>>>> 63c704d2
    ) -> Tuple[StepProgression, StepMetrics]:
        if step_metrics.step_start_ns:
            step_ns = get_utc_timestamp_ns() - step_metrics.step_start_ns
            step_metrics.step_ns = step_ns
            if agent_step_span is not None:
                agent_step_span.add_event(name="step_ms", attributes={"duration_ms": ns_to_ms(step_ns)})
                agent_step_span.end()
            self._record_step_metrics(step_id=step_metrics.id, step_metrics=step_metrics)

        # Update step with actual usage now that we have it (if step was created)
        if logged_step:
            await self.step_manager.update_step_success_async(
                self.actor,
                step_metrics.id,
                UsageStatistics(
                    completion_tokens=self.usage.completion_tokens,
                    prompt_tokens=self.usage.prompt_tokens,
                    total_tokens=self.usage.total_tokens,
                ),
                self.stop_reason,
            )
        return StepProgression.FINISHED, step_metrics

    def _update_global_usage_stats(self, step_usage_stats: LettaUsageStatistics):
        self.usage.step_count += step_usage_stats.step_count
        self.usage.completion_tokens += step_usage_stats.completion_tokens
        self.usage.prompt_tokens += step_usage_stats.prompt_tokens
        self.usage.total_tokens += step_usage_stats.total_tokens

    @trace_method
    async def _handle_ai_response(
        self,
        tool_call: ToolCall,
        valid_tool_names: list[str],
        agent_state: AgentState,
        tool_rules_solver: ToolRulesSolver,
        usage: UsageStatistics,
        reasoning_content: list[TextContent | ReasoningContent | RedactedReasoningContent | OmittedReasoningContent] | None = None,
        pre_computed_assistant_message_id: str | None = None,
        step_id: str | None = None,
        initial_messages: list[Message] | None = None,
        agent_step_span: Span | None = None,
        is_final_step: bool | None = None,
        run_id: str | None = None,
        step_metrics: StepMetrics = None,
        is_approval: bool | None = None,
        is_denial: bool | None = None,
        denial_reason: str | None = None,
    ) -> tuple[list[Message], bool, LettaStopReason | None]:
        """
        Handle the final AI response once streaming completes, execute / validate the
        tool call, decide whether we should keep stepping, and persist state.
        """
        tool_call_id: str = tool_call.id or f"call_{uuid.uuid4().hex[:8]}"

        if is_denial:
            continue_stepping = True
            stop_reason = None
            tool_call_messages = create_letta_messages_from_llm_response(
                agent_id=agent_state.id,
                model=agent_state.llm_config.model,
                function_name="",
                function_arguments={},
                tool_execution_result=ToolExecutionResult(status="error"),
                tool_call_id=tool_call_id,
                function_call_success=False,
                function_response=f"Error: request to call tool denied. User reason: {denial_reason}",
                timezone=agent_state.timezone,
                actor=self.actor,
                continue_stepping=continue_stepping,
                heartbeat_reason=f"{NON_USER_MSG_PREFIX}Continuing: user denied request to call tool.",
                reasoning_content=None,
                pre_computed_assistant_message_id=None,
                step_id=step_id,
                is_approval_response=True,
            )
            messages_to_persist = (initial_messages or []) + tool_call_messages
            persisted_messages = await self.message_manager.create_many_messages_async(
                messages_to_persist,
                actor=self.actor,
                project_id=agent_state.project_id,
                template_id=agent_state.template_id,
            )
            return persisted_messages, continue_stepping, stop_reason

        # 1.  Parse and validate the tool-call envelope
        tool_call_name: str = tool_call.function.name

        tool_args = _safe_load_tool_call_str(tool_call.function.arguments)
        request_heartbeat: bool = _pop_heartbeat(tool_args)
        tool_args.pop(INNER_THOUGHTS_KWARG, None)

        log_telemetry(
            self.logger,
            "_handle_ai_response execute tool start",
            tool_name=tool_call_name,
            tool_args=tool_args,
            tool_call_id=tool_call_id,
            request_heartbeat=request_heartbeat,
        )

        if not is_approval and tool_rules_solver.is_requires_approval_tool(tool_call_name):
            approval_message = create_approval_request_message_from_llm_response(
                agent_id=agent_state.id,
                model=agent_state.llm_config.model,
                function_name=tool_call_name,
                function_arguments=tool_args,
                tool_call_id=tool_call_id,
                actor=self.actor,
                continue_stepping=request_heartbeat,
                reasoning_content=reasoning_content,
                pre_computed_assistant_message_id=pre_computed_assistant_message_id,
                step_id=step_id,
            )
            messages_to_persist = (initial_messages or []) + [approval_message]
            continue_stepping = False
            stop_reason = LettaStopReason(stop_reason=StopReasonType.requires_approval.value)
        else:
            # 2.  Execute the tool (or synthesize an error result if disallowed)
            tool_rule_violated = tool_call_name not in valid_tool_names and not is_approval
            if tool_rule_violated:
                tool_execution_result = _build_rule_violation_result(tool_call_name, valid_tool_names, tool_rules_solver)
            else:
                # Track tool execution time
                tool_start_time = get_utc_timestamp_ns()
                tool_execution_result = await self._execute_tool(
                    tool_name=tool_call_name,
                    tool_args=tool_args,
                    agent_state=agent_state,
                    agent_step_span=agent_step_span,
                    step_id=step_id,
                )
                tool_end_time = get_utc_timestamp_ns()

                # Store tool execution time in metrics
                step_metrics.tool_execution_ns = tool_end_time - tool_start_time

            log_telemetry(
                self.logger,
                "_handle_ai_response execute tool finish",
                tool_execution_result=tool_execution_result,
                tool_call_id=tool_call_id,
            )

            # 3.  Prepare the function-response payload
            truncate = tool_call_name not in {"conversation_search", "conversation_search_date", "archival_memory_search"}
            return_char_limit = next(
                (t.return_char_limit for t in agent_state.tools if t.name == tool_call_name),
                None,
            )
            function_response_string = validate_function_response(
                tool_execution_result.func_return,
                return_char_limit=return_char_limit,
                truncate=truncate,
            )
            self.last_function_response = package_function_response(
                was_success=tool_execution_result.success_flag,
                response_string=function_response_string,
                timezone=agent_state.timezone,
            )

            # 4.  Decide whether to keep stepping  (focal section simplified)
            continue_stepping, heartbeat_reason, stop_reason = self._decide_continuation(
                agent_state=agent_state,
                request_heartbeat=request_heartbeat,
                tool_call_name=tool_call_name,
                tool_rule_violated=tool_rule_violated,
                tool_rules_solver=tool_rules_solver,
                is_final_step=is_final_step,
            )

            # 5.  Create messages (step was already created at the beginning)
            tool_call_messages = create_letta_messages_from_llm_response(
                agent_id=agent_state.id,
                model=agent_state.llm_config.model,
                function_name=tool_call_name,
                function_arguments=tool_args,
                tool_execution_result=tool_execution_result,
                tool_call_id=tool_call_id,
                function_call_success=tool_execution_result.success_flag,
                function_response=function_response_string,
                timezone=agent_state.timezone,
                actor=self.actor,
                continue_stepping=continue_stepping,
                heartbeat_reason=heartbeat_reason,
                reasoning_content=reasoning_content,
                pre_computed_assistant_message_id=pre_computed_assistant_message_id,
                step_id=step_id,
                is_approval_response=is_approval or is_denial,
            )
            messages_to_persist = (initial_messages or []) + tool_call_messages

        persisted_messages = await self.message_manager.create_many_messages_async(
            messages_to_persist, actor=self.actor, project_id=agent_state.project_id, template_id=agent_state.template_id
        )

        if run_id:
            await self.job_manager.add_messages_to_job_async(
                job_id=run_id,
                message_ids=[m.id for m in persisted_messages if m.role != "user"],
                actor=self.actor,
            )

        return persisted_messages, continue_stepping, stop_reason

    @trace_method
    def _decide_continuation(
        self,
        agent_state: AgentState,
        request_heartbeat: bool,
        tool_call_name: str,
        tool_rule_violated: bool,
        tool_rules_solver: ToolRulesSolver,
        is_final_step: bool | None,
    ) -> tuple[bool, str | None, LettaStopReason | None]:
        continue_stepping = request_heartbeat
        heartbeat_reason: str | None = None
        stop_reason: LettaStopReason | None = None

        if tool_rule_violated:
            continue_stepping = True
            heartbeat_reason = f"{NON_USER_MSG_PREFIX}Continuing: tool rule violation."
        else:
            tool_rules_solver.register_tool_call(tool_call_name)

            if tool_rules_solver.is_terminal_tool(tool_call_name):
                if continue_stepping:
                    stop_reason = LettaStopReason(stop_reason=StopReasonType.tool_rule.value)
                continue_stepping = False

            elif tool_rules_solver.has_children_tools(tool_call_name):
                continue_stepping = True
                heartbeat_reason = f"{NON_USER_MSG_PREFIX}Continuing: child tool rule."

            elif tool_rules_solver.is_continue_tool(tool_call_name):
                continue_stepping = True
                heartbeat_reason = f"{NON_USER_MSG_PREFIX}Continuing: continue tool rule."

        # – hard stop overrides –
        if is_final_step:
            continue_stepping = False
            stop_reason = LettaStopReason(stop_reason=StopReasonType.max_steps.value)
        else:
            uncalled = tool_rules_solver.get_uncalled_required_tools(available_tools=set([t.name for t in agent_state.tools]))
            if not continue_stepping and uncalled:
                continue_stepping = True
                heartbeat_reason = f"{NON_USER_MSG_PREFIX}Continuing, user expects these tools: [{', '.join(uncalled)}] to be called still."

                stop_reason = None  # reset – we’re still going

        return continue_stepping, heartbeat_reason, stop_reason

    @trace_method
    async def _execute_tool(
        self,
        tool_name: str,
        tool_args: JsonDict,
        agent_state: AgentState,
        agent_step_span: Span | None = None,
        step_id: str | None = None,
    ) -> "ToolExecutionResult":
        """
        Executes a tool and returns the ToolExecutionResult.
        """
        from letta.schemas.tool_execution_result import ToolExecutionResult

        # Special memory case
        target_tool = next((x for x in agent_state.tools if x.name == tool_name), None)
        if not target_tool:
            # TODO: fix this error message
            return ToolExecutionResult(
                func_return=f"Tool {tool_name} not found",
                status="error",
            )

        # TODO: This temp. Move this logic and code to executors

        if agent_step_span:
            start_time = get_utc_timestamp_ns()
            agent_step_span.add_event(name="tool_execution_started")

        sandbox_env_vars = {var.key: var.value for var in agent_state.tool_exec_environment_variables}
        tool_execution_manager = ToolExecutionManager(
            agent_state=agent_state,
            message_manager=self.message_manager,
            agent_manager=self.agent_manager,
            block_manager=self.block_manager,
            job_manager=self.job_manager,
            passage_manager=self.passage_manager,
            sandbox_env_vars=sandbox_env_vars,
            actor=self.actor,
        )
        # TODO: Integrate sandbox result
        log_event(name=f"start_{tool_name}_execution", attributes=tool_args)
        tool_execution_result = await tool_execution_manager.execute_tool_async(
            function_name=tool_name,
            function_args=tool_args,
            tool=target_tool,
            step_id=step_id,
        )
        if agent_step_span:
            end_time = get_utc_timestamp_ns()
            agent_step_span.add_event(
                name="tool_execution_completed",
                attributes={
                    "tool_name": target_tool.name,
                    "duration_ms": ns_to_ms(end_time - start_time),
                    "success": tool_execution_result.success_flag,
                    "tool_type": target_tool.tool_type,
                    "tool_id": target_tool.id,
                },
            )
        log_event(name=f"finish_{tool_name}_execution", attributes=tool_execution_result.model_dump())
        return tool_execution_result

    @trace_method
    async def _rebuild_context_window(
        self,
        in_context_messages: list[Message],
        new_letta_messages: list[Message],
        total_tokens: int | None = None,
        force: bool = False,
    ) -> list[Message]:
        # If total tokens is reached, we truncate down
        # TODO: This can be broken by bad configs, e.g. lower bound too high, initial messages too fat, etc.
        # TODO: `force` and `clear` seem to no longer be used, we should remove
        if force or (total_tokens and total_tokens > self.agent_state.llm_config.context_window):
            self.logger.warning(
                f"Total tokens {total_tokens} exceeds configured max tokens {self.agent_state.llm_config.context_window}, forcefully clearing message history."
            )
            new_in_context_messages, updated = await self.summarizer.summarize(
                in_context_messages=in_context_messages,
                new_letta_messages=new_letta_messages,
                force=True,
                clear=True,
            )
        else:
            # NOTE (Sarah): Seems like this is doing nothing?
            self.logger.info(
                f"Total tokens {total_tokens} does not exceed configured max tokens {self.agent_state.llm_config.context_window}, passing summarizing w/o force."
            )
            new_in_context_messages, updated = await self.summarizer.summarize(
                in_context_messages=in_context_messages,
                new_letta_messages=new_letta_messages,
            )
        message_ids = [m.id for m in new_in_context_messages]
        await self.agent_manager.update_message_ids_async(
            agent_id=self.agent_state.id,
            message_ids=message_ids,
            actor=self.actor,
        )
        self.agent_state.message_ids = message_ids

        return new_in_context_messages

    def _record_step_metrics(
        self,
        *,
        step_id: str,
        step_metrics: StepMetrics,
        run_id: str | None = None,
    ):
        task = asyncio.create_task(
            self.step_manager.record_step_metrics_async(
                actor=self.actor,
                step_id=step_id,
                llm_request_ns=step_metrics.llm_request_ns,
                tool_execution_ns=step_metrics.tool_execution_ns,
                step_ns=step_metrics.step_ns,
                agent_id=self.agent_state.id,
                job_id=run_id,
                project_id=self.agent_state.project_id,
                template_id=self.agent_state.template_id,
                base_template_id=self.agent_state.base_template_id,
            )
        )
        return task

    @trace_method
    async def _log_request(
        self,
        request_start_timestamp_ns: int,
        request_span: "Span | None",
        job_update_metadata: dict | None,
        is_error: bool,
        run_id: str | None = None,
    ):
        if request_start_timestamp_ns:
            now_ns, now = get_utc_timestamp_ns(), get_utc_time()
            duration_ns = now_ns - request_start_timestamp_ns
            if request_span:
                request_span.add_event(name="letta_request_ms", attributes={"duration_ms": ns_to_ms(duration_ns)})
            await self._update_agent_last_run_metrics(now, ns_to_ms(duration_ns))
            if settings.track_agent_run and run_id:
                await self.job_manager.record_response_duration(run_id, duration_ns, self.actor)
                await self.job_manager.safe_update_job_status_async(
                    job_id=run_id,
                    new_status=JobStatus.failed if is_error else JobStatus.completed,
                    actor=self.actor,
                    metadata=job_update_metadata,
                )
        if request_span:
            request_span.end()

    @trace_method
    async def _update_agent_last_run_metrics(self, completion_time: datetime, duration_ms: float) -> None:
        if not settings.track_last_agent_run:
            return
        try:
            await self.agent_manager.update_agent_async(
                agent_id=self.agent_id,
                agent_update=UpdateAgent(last_run_completion=completion_time, last_run_duration_ms=duration_ms),
                actor=self.actor,
            )
        except Exception as e:
            self.logger.error(f"Failed to update agent's last run metrics: {e}")

    def get_finish_chunks_for_stream(
        self,
        usage: LettaUsageStatistics,
        stop_reason: LettaStopReason | None = None,
    ):
        if stop_reason is None:
            stop_reason = LettaStopReason(stop_reason=StopReasonType.end_turn.value)
        return [
            stop_reason.model_dump_json(),
            usage.model_dump_json(),
            MessageStreamStatus.done.value,
        ]<|MERGE_RESOLUTION|>--- conflicted
+++ resolved
@@ -739,12 +739,8 @@
             request_span.end()
         return None
 
-<<<<<<< HEAD
-    @trace_method
-    def _step_checkpoint_start(self, step_id: str) -> Tuple[StepProgression, StepMetrics, Span]:
-=======
+    @trace_method
     async def _step_checkpoint_start(self, step_id: str, run_id: str | None) -> Tuple[StepProgression, Step, StepMetrics, Span]:
->>>>>>> 63c704d2
         step_start_ns = get_utc_timestamp_ns()
         step_metrics = StepMetrics(id=step_id, step_start_ns=step_start_ns)
         agent_step_span = tracer.start_span("agent_step", start_time=step_start_ns)
@@ -786,14 +782,9 @@
         agent_step_span.add_event(name="llm_request_ms", attributes={"duration_ms": ns_to_ms(llm_request_ns)})
         return StepProgression.RESPONSE_RECEIVED, step_metrics
 
-<<<<<<< HEAD
-    @trace_method
-    def _step_checkpoint_finish(
-        self, step_metrics: StepMetrics, agent_step_span: Span | None, run_id: str | None
-=======
+    @trace_method
     async def _step_checkpoint_finish(
         self, step_metrics: StepMetrics, agent_step_span: Span | None, logged_step: Step | None
->>>>>>> 63c704d2
     ) -> Tuple[StepProgression, StepMetrics]:
         if step_metrics.step_start_ns:
             step_ns = get_utc_timestamp_ns() - step_metrics.step_start_ns
