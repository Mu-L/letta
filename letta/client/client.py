--- conflicted
+++ resolved
@@ -9,12 +9,7 @@
 from letta.data_sources.connectors import DataConnector
 from letta.functions.functions import parse_source_code
 from letta.memory import get_memory_functions
-<<<<<<< HEAD
-from letta.schemas.agent import AgentState, CreateAgent, UpdateAgentState
-from letta.schemas.agent_config import AgentConfig
-=======
 from letta.schemas.agent import AgentState, AgentType, CreateAgent, UpdateAgentState
->>>>>>> 90a1e3b4
 from letta.schemas.block import (
     Block,
     CreateBlock,
@@ -73,11 +68,7 @@
     def create_agent(
         self,
         name: Optional[str] = None,
-<<<<<<< HEAD
-        agent_config: Optional[AgentConfig] = None,
-=======
         agent_type: Optional[AgentType] = AgentType.memgpt_agent,
->>>>>>> 90a1e3b4
         embedding_config: Optional[EmbeddingConfig] = None,
         llm_config: Optional[LLMConfig] = None,
         memory: Memory = ChatMemory(human=get_human_text(DEFAULT_HUMAN), persona=get_persona_text(DEFAULT_PERSONA)),
@@ -330,11 +321,7 @@
         self,
         name: Optional[str] = None,
         # agent config
-<<<<<<< HEAD
-        agent_config: Optional[AgentConfig] = None,
-=======
         agent_type: Optional[AgentType] = AgentType.memgpt_agent,
->>>>>>> 90a1e3b4
         # model configs
         embedding_config: EmbeddingConfig = None,
         llm_config: LLMConfig = None,
@@ -397,11 +384,7 @@
             memory=memory,
             tools=tool_names,
             system=system,
-<<<<<<< HEAD
-            agent_config=agent_config,
-=======
             agent_type=agent_type,
->>>>>>> 90a1e3b4
             llm_config=llm_config if llm_config else self._default_llm_config,
             embedding_config=embedding_config if embedding_config else self._default_embedding_config,
         )
@@ -1484,11 +1467,7 @@
         self,
         name: Optional[str] = None,
         # agent config
-<<<<<<< HEAD
-        agent_config: Optional[AgentConfig] = None,
-=======
         agent_type: Optional[AgentType] = AgentType.memgpt_agent,
->>>>>>> 90a1e3b4
         # model configs
         embedding_config: EmbeddingConfig = None,
         llm_config: LLMConfig = None,
@@ -1551,11 +1530,7 @@
                 memory=memory,
                 tools=tool_names,
                 system=system,
-<<<<<<< HEAD
-                agent_config=agent_config,
-=======
                 agent_type=agent_type,
->>>>>>> 90a1e3b4
                 llm_config=llm_config if llm_config else self._default_llm_config,
                 embedding_config=embedding_config if embedding_config else self._default_embedding_config,
             ),
