--- conflicted
+++ resolved
@@ -62,16 +62,12 @@
 )
 from letta.schemas.message import Message, MessageCreate, MessageRole, MessageUpdate
 from letta.schemas.organization import Organization
-from letta.schemas.passage import Passage as PydanticPassage
+from letta.schemas.passage import Passage
 from letta.schemas.source import Source
 from letta.schemas.tool import Tool, ToolCreate
 from letta.schemas.usage import LettaUsageStatistics
-<<<<<<< HEAD
 from letta.schemas.user import User
 from letta.services.agent_manager import AgentManager
-=======
-from letta.schemas.user import User as PydanticUser
->>>>>>> 31d27741
 from letta.services.agents_tags_manager import AgentsTagsManager
 from letta.services.block_manager import BlockManager
 from letta.services.blocks_agents_manager import BlocksAgentsManager
@@ -122,7 +118,7 @@
     def create_agent(
         self,
         request: CreateAgent,
-        actor: PydanticUser,
+        actor: User,
         # interface
         interface: Union[AgentInterface, None] = None,
     ) -> AgentState:
@@ -463,8 +459,8 @@
             letta_agent.attach_source(
                 user=self.user_manager.get_user_by_id(user_id=user_id),
                 source_id=data_source,
-                source_manager=letta_agent.source_manager, 
-                ms=self.ms
+                source_manager=letta_agent.source_manager,
+                ms=self.ms,
             )
 
         elif command.lower() == "dump" or command.lower().startswith("dump "):
@@ -736,7 +732,7 @@
     def create_agent(
         self,
         request: CreateAgent,
-        actor: PydanticUser,
+        actor: User,
         # interface
         interface: Union[AgentInterface, None] = None,
     ) -> AgentState:
@@ -784,7 +780,6 @@
         """
 
         # get data persisted from the DB
-<<<<<<< HEAD
         # TODO: Clean this function out of server
         return self.agent_manager.get_agent_by_id(agent_id)
 
@@ -792,46 +787,6 @@
         self,
         request: UpdateAgent,
         actor: User,
-=======
-        agent_state = self.ms.get_agent(agent_id=agent_id)
-        if agent_state is None:
-            # agent does not exist
-            return None
-        if agent_state.user_id is None:
-            raise ValueError(f"Agent {agent_id} does not have a user_id")
-        user = self.user_manager.get_user_by_id(user_id=agent_state.user_id)
-
-        # construct the in-memory, full agent state - this gather data stored in different tables but that needs to be passed to `Agent`
-        # we also return this data to the user to provide all the state related to an agent
-
-        # get `Memory` object by getting the linked block IDs and fetching the blocks, then putting that into a `Memory` object
-        # this is the "in memory" representation of the in-context memory
-        block_ids = self.blocks_agents_manager.list_block_ids_for_agent(agent_id=agent_id)
-        blocks = []
-        for block_id in block_ids:
-            block = self.block_manager.get_block_by_id(block_id=block_id, actor=user)
-            assert block, f"Block with ID {block_id} does not exist"
-            blocks.append(block)
-        memory = Memory(blocks=blocks)
-
-        # get `Tool` objects
-        tools = [self.tool_manager.get_tool_by_name(tool_name=tool_name, actor=user) for tool_name in agent_state.tool_names]
-        tools = [tool for tool in tools if tool is not None]
-
-        # get `Source` objects
-        sources = self.list_attached_sources(agent_id=agent_id)
-
-        # get the tags
-        tags = self.agents_tags_manager.get_tags_for_agent(agent_id=agent_id, actor=user)
-
-        # return the full agent state - this contains all data needed to recreate the agent
-        return AgentState(**agent_state.model_dump(), memory=memory, tools=tools, sources=sources, tags=tags)
-
-    def update_agent(
-        self,
-        request: UpdateAgentState,
-        actor: PydanticUser,
->>>>>>> 31d27741
     ) -> AgentState:
         """Update the agents core memory block, return the new state"""
 
@@ -1093,7 +1048,7 @@
 
         return messages
 
-    def get_agent_archival(self, user_id: str, agent_id: str, cursor: Optional[str] = None, limit: int = 50) -> List[PydanticPassage]:
+    def get_agent_archival(self, user_id: str, agent_id: str, cursor: Optional[str] = None, limit: int = 50) -> List[Passage]:
         """Paginated query of all messages in agent archival memory"""
         # Get the agent object (loaded in memory)
         letta_agent = self.load_agent(agent_id=agent_id)
@@ -1114,65 +1069,35 @@
         agent_id: str,
         cursor: Optional[str] = None,
         limit: Optional[int] = 100,
-<<<<<<< HEAD
         order_by: Optional[str] = "created_at",
         reverse: Optional[bool] = False,
     ) -> List[Passage]:
-=======
-    ) -> List[PydanticPassage]:
-        if self.user_manager.get_user_by_id(user_id=user_id) is None:
-            raise LettaUserNotFoundError(f"User user_id={user_id} does not exist")
-        if self.ms.get_agent(agent_id=agent_id, user_id=user_id) is None:
-            raise LettaAgentNotFoundError(f"Agent agent_id={agent_id} does not exist")
-
->>>>>>> 31d27741
         # Get the agent object (loaded in memory)
         letta_agent = self.load_agent(agent_id=agent_id)
 
         # iterate over records
         records = letta_agent.passage_manager.list_passages(
-            actor=self.default_user, agent_id=agent_id, cursor=cursor, limit=limit,
+            actor=self.default_user,
+            agent_id=agent_id,
+            cursor=cursor,
+            limit=limit,
         )
         return records
 
-<<<<<<< HEAD
-    def insert_archival_memory(self, user_id: str, agent_id: str, memory_contents: str) -> List[Passage]:
-=======
-    def insert_archival_memory(self, user_id: str, agent_id: str, memory_contents: str) -> List[PydanticPassage]:
-        actor = self.user_manager.get_user_by_id(user_id=user_id)
-        if actor is None:
-            raise ValueError(f"User user_id={user_id} does not exist")
-        if self.ms.get_agent(agent_id=agent_id, user_id=user_id) is None:
-            raise ValueError(f"Agent agent_id={agent_id} does not exist")
-
->>>>>>> 31d27741
+    def insert_archival_memory(self, agent_id: str, memory_contents: str, actor: User) -> List[Passage]:
         # Get the agent object (loaded in memory)
         letta_agent = self.load_agent(agent_id=agent_id)
 
         # Insert into archival memory
-        passage_ids = self.passage_manager.insert_passage(
-            agent_state=letta_agent.agent_state, agent_id=agent_id, text=memory_contents, actor=actor, return_ids=True
+        passages = self.passage_manager.insert_passage(
+            agent_state=letta_agent.agent_state, agent_id=agent_id, text=memory_contents, actor=actor
         )
 
-        # Update the agent
-        # TODO: should this update the system prompt?
         save_agent(letta_agent, self.ms)
 
-        # TODO: this is gross, fix
-        return [self.passage_manager.get_passage_by_id(passage_id=passage_id, actor=actor) for passage_id in passage_ids]
-
-    def delete_archival_memory(self, user_id: str, agent_id: str, memory_id: str):
-<<<<<<< HEAD
-=======
-        actor = self.user_manager.get_user_by_id(user_id=user_id)
-        if actor is None:
-            raise ValueError(f"User user_id={user_id} does not exist")
-        if self.ms.get_agent(agent_id=agent_id, user_id=user_id) is None:
-            raise ValueError(f"Agent agent_id={agent_id} does not exist")
-
->>>>>>> 31d27741
-        # TODO: should return a passage
-
+        return passages
+
+    def delete_archival_memory(self, agent_id: str, memory_id: str, actor: User):
         # Get the agent object (loaded in memory)
         letta_agent = self.load_agent(agent_id=agent_id)
 
@@ -1271,82 +1196,6 @@
         letta_agent = self.load_agent(agent_id=agent_id)
         return letta_agent.agent_state.memory
 
-<<<<<<< HEAD
-=======
-    def rename_agent(self, user_id: str, agent_id: str, new_agent_name: str) -> PersistedAgentState:
-        """Update the name of the agent in the database"""
-        if self.user_manager.get_user_by_id(user_id=user_id) is None:
-            raise ValueError(f"User user_id={user_id} does not exist")
-        if self.ms.get_agent(agent_id=agent_id, user_id=user_id) is None:
-            raise ValueError(f"Agent agent_id={agent_id} does not exist")
-
-        # Get the agent object (loaded in memory)
-        letta_agent = self.load_agent(agent_id=agent_id)
-
-        current_name = letta_agent.agent_state.name
-        if current_name == new_agent_name:
-            raise ValueError(f"New name ({new_agent_name}) is the same as the current name")
-
-        try:
-            letta_agent.agent_state.name = new_agent_name
-            self.ms.update_agent(agent=letta_agent.agent_state)
-        except Exception as e:
-            logger.exception(f"Failed to update agent name with:\n{str(e)}")
-            raise ValueError(f"Failed to update agent name in database")
-
-        assert isinstance(letta_agent.agent_state.id, str)
-        return letta_agent.agent_state
-
-    def delete_agent(self, user_id: str, agent_id: str):
-        """Delete an agent in the database"""
-        actor = self.user_manager.get_user_by_id(user_id=user_id)
-        # TODO: REMOVE THIS ONCE WE MIGRATE AGENTMODEL TO ORM MODEL
-        # TODO: EVENTUALLY WE GET AUTO-DELETES WHEN WE SPECIFY RELATIONSHIPS IN THE ORM
-        self.agents_tags_manager.delete_all_tags_from_agent(agent_id=agent_id, actor=actor)
-        self.blocks_agents_manager.remove_all_agent_blocks(agent_id=agent_id)
-
-        # Verify that the agent exists and belongs to the org of the user
-        agent_state = self.ms.get_agent(agent_id=agent_id, user_id=user_id)
-        if agent_state is None:
-            raise ValueError(f"Could not find agent_id={agent_id} under user_id={user_id}")
-
-        # TODO: REMOVE THIS ONCE WE MIGRATE AGENTMODEL TO ORM MODEL
-        messages = self.message_manager.list_messages_for_agent(agent_id=agent_state.id)
-        for message in messages:
-            self.message_manager.delete_message_by_id(message.id, actor=actor)
-
-        # TODO: REMOVE THIS ONCE WE MIGRATE AGENTMODEL TO ORM
-        try:
-            agent_state_user = self.user_manager.get_user_by_id(user_id=agent_state.user_id)
-            if agent_state_user.organization_id != actor.organization_id:
-                raise ValueError(
-                    f"Could not authorize agent_id={agent_id} with user_id={user_id} because of differing organizations; agent_id was created in {agent_state_user.organization_id} while user belongs to {actor.organization_id}. How did they get the agent id?"
-                )
-        except NoResultFound:
-            logger.error(f"Agent with id {agent_state.id} has nonexistent user {agent_state.user_id}")
-
-        # delete all passages associated with this agent
-        # TODO: REMOVE THIS ONCE WE MIGRATE AGENTMODEL TO ORM
-        passages = self.passage_manager.list_passages(actor=actor, agent_id=agent_state.id)
-        for passage in passages:
-            self.passage_manager.delete_passage_by_id(passage.id, actor=actor)
-
-        # First, if the agent is in the in-memory cache we should remove it
-        # List of {'user_id': user_id, 'agent_id': agent_id, 'agent': agent_obj} dicts
-        try:
-            self.active_agents = [d for d in self.active_agents if str(d["agent_id"]) != str(agent_id)]
-        except Exception as e:
-            logger.exception(f"Failed to delete agent {agent_id} from cache via ID with:\n{str(e)}")
-            raise ValueError(f"Failed to delete agent {agent_id} from cache")
-
-        # Next, attempt to delete it from the actual database
-        try:
-            self.ms.delete_agent(agent_id=agent_id, per_agent_lock_manager=self.per_agent_lock_manager)
-        except Exception as e:
-            logger.exception(f"Failed to delete agent {agent_id} via ID with:\n{str(e)}")
-            raise ValueError(f"Failed to delete agent {agent_id} in database")
-
->>>>>>> 31d27741
     def api_key_to_user(self, api_key: str) -> str:
         """Decode an API key to a user"""
         token = self.ms.get_api_key(api_key=api_key)
@@ -1374,7 +1223,7 @@
         self.ms.delete_api_key(api_key=api_key)
         return api_key_obj
 
-    def delete_source(self, source_id: str, actor: PydanticUser):
+    def delete_source(self, source_id: str, actor: User):
         """Delete a data source"""
         self.source_manager.delete_source(source_id=source_id, actor=actor)
 
@@ -1384,7 +1233,7 @@
 
         # TODO: delete data from agent passage stores (?)
 
-    def load_file_to_source(self, source_id: str, file_path: str, job_id: str, actor: PydanticUser) -> Job:
+    def load_file_to_source(self, source_id: str, file_path: str, job_id: str, actor: User) -> Job:
 
         # update job
         job = self.job_manager.get_job_by_id(job_id, actor=actor)
@@ -1488,11 +1337,11 @@
 
         return [self.source_manager.get_source_by_id(source_id=id) for id in source_ids]
 
-    def list_data_source_passages(self, user_id: str, source_id: str) -> List[PydanticPassage]:
+    def list_data_source_passages(self, user_id: str, source_id: str) -> List[Passage]:
         warnings.warn("list_data_source_passages is not yet implemented, returning empty list.", category=UserWarning)
         return []
 
-    def list_all_sources(self, actor: PydanticUser) -> List[Source]:
+    def list_all_sources(self, actor: User) -> List[Source]:
         """List all sources (w/ extra metadata) belonging to a user"""
 
         sources = self.source_manager.list_sources(actor=actor)
@@ -1532,7 +1381,7 @@
 
         return sources_with_metadata
 
-    def add_default_external_tools(self, actor: PydanticUser) -> bool:
+    def add_default_external_tools(self, actor: User) -> bool:
         """Add default langchain tools. Return true if successful, false otherwise."""
         success = True
         tool_creates = ToolCreate.load_default_langchain_tools()
@@ -1589,19 +1438,6 @@
         save_agent(letta_agent, self.ms)
         return response
 
-<<<<<<< HEAD
-=======
-    def get_user_or_default(self, user_id: Optional[str]) -> PydanticUser:
-        """Get the user object for user_id if it exists, otherwise return the default user object"""
-        if user_id is None:
-            user_id = self.user_manager.DEFAULT_USER_ID
-
-        try:
-            return self.user_manager.get_user_by_id(user_id=user_id)
-        except NoResultFound:
-            raise HTTPException(status_code=404, detail=f"User with id {user_id} not found")
-
->>>>>>> 31d27741
     def get_organization_or_default(self, org_id: Optional[str]) -> Organization:
         """Get the organization object for org_id if it exists, otherwise return the default organization object"""
         if org_id is None:
