--- conflicted
+++ resolved
@@ -379,7 +379,6 @@
             if agent_state.agent_type == AgentType.memgpt_agent:
                 tool_objs = self._get_tools_from_agent_state(agent_state=agent_state, user_id=user_id)
                 letta_agent = Agent(agent_state=agent_state, interface=interface, tools=tool_objs)
-<<<<<<< HEAD
             elif agent_state.agent_type == AgentType.split_thread_agent:
                 conversation_agent_state = self.ms.get_agent(
                     user_id=user_id,
@@ -403,10 +402,8 @@
                     agent_state=agent_state,
                     interface=interface,
                 )
-=======
             elif agent_state.agent_type == AgentType.o1_agent:
                 letta_agent = O1Agent(agent_state=agent_state, interface=interface, tools=tool_objs)
->>>>>>> 3b56cfe1
             else:
                 raise NotImplementedError("Not a supported agent type")
 
@@ -463,64 +460,6 @@
             token_streaming = letta_agent.interface.streaming_mode if hasattr(letta_agent.interface, "streaming_mode") else False
 
             logger.debug(f"Starting agent step")
-<<<<<<< HEAD
-            no_verify = True
-            next_input_message = input_message
-            counter = 0
-            total_usage = UsageStatistics()
-            step_count = 0
-            while True:
-                step_response = letta_agent.step(
-                    next_input_message,
-                    first_message=False,
-                    skip_verify=no_verify,
-                    return_dicts=False,
-                    stream=token_streaming,
-                    timestamp=timestamp,
-                    ms=self.ms,
-                )
-                step_response.messages
-                heartbeat_request = step_response.heartbeat_request
-                function_failed = step_response.function_failed
-                token_warning = step_response.in_context_memory_warning
-                usage = step_response.usage
-
-                step_count += 1
-                total_usage += usage
-                counter += 1
-                letta_agent.interface.step_complete()
-
-                logger.debug("Saving agent state")
-                # save updated state
-
-                if letta_agent.agent_state.agent_type == AgentType.memgpt_agent:
-                    save_agent(letta_agent, self.ms)
-                elif letta_agent.agent_state.agent_type == AgentType.split_thread_agent:
-                    save_split_thread_agent(letta_agent, self.ms)
-                else:
-                    raise NotImplementedError("Invalid Agent Type!")
-
-                # Chain stops
-                if not self.chaining:
-                    logger.debug("No chaining, stopping after one step")
-                    break
-                elif self.max_chaining_steps is not None and counter > self.max_chaining_steps:
-                    logger.debug(f"Hit max chaining steps, stopping after {counter} steps")
-                    break
-                # Chain handlers
-                elif token_warning:
-                    next_input_message = system.get_token_limit_warning()
-                    continue  # always chain
-                elif function_failed:
-                    next_input_message = system.get_heartbeat(constants.FUNC_FAILED_HEARTBEAT_MESSAGE)
-                    continue  # always chain
-                elif heartbeat_request:
-                    next_input_message = system.get_heartbeat(constants.REQ_HEARTBEAT_MESSAGE)
-                    continue  # always chain
-                # Letta no-op / yield
-                else:
-                    break
-=======
             usage_stats = letta_agent.step(
                 messages=input_messages,
                 chaining=self.chaining,
@@ -529,7 +468,6 @@
                 ms=self.ms,
                 skip_verify=True,
             )
->>>>>>> 3b56cfe1
 
         except Exception as e:
             logger.error(f"Error in server._step: {e}")
@@ -910,6 +848,9 @@
                 request.system = gpt_system.get_system_text("memgpt_chat")
             elif request.agent_type == AgentType.o1_agent:
                 request.system = gpt_system.get_system_text("memgpt_modified_o1")
+            if request.agent_type == AgentType.split_thread_agent:
+                # split thread has two agents, so just set to empty string
+                request.system = ""
             else:
                 raise ValueError(f"Invalid agent type: {request.agent_type}")
 
@@ -959,21 +900,6 @@
                 request.tools.append(tool.name)
 
             # TODO: save the agent state
-<<<<<<< HEAD
-            if not request.agent_type or request.agent_type == AgentType.memgpt_agent:
-                agent_state = AgentState(
-                    name=request.name,
-                    user_id=user_id,
-                    tools=request.tools if request.tools else [],
-                    agent_type=request.agent_type or AgentType.memgpt_agent,
-                    llm_config=llm_config,
-                    embedding_config=embedding_config,
-                    system=request.system,
-                    memory=request.memory,
-                    description=request.description,
-                    metadata_=request.metadata_,
-                )
-=======
             agent_state = AgentState(
                 name=request.name,
                 user_id=user_id,
@@ -987,7 +913,6 @@
                 metadata_=request.metadata_,
             )
             if request.agent_type == AgentType.memgpt_agent:
->>>>>>> 3b56cfe1
                 agent = Agent(
                     interface=interface,
                     agent_state=agent_state,
@@ -995,7 +920,6 @@
                     # gpt-3.5-turbo tends to omit inner monologue, relax this requirement for now
                     first_message_verify_mono=True if (llm_config.model is not None and "gpt-4" in llm_config.model) else False,
                 )
-<<<<<<< HEAD
                 # rebuilding agent memory on agent create in case shared memory blocks
                 # were specified in the new agent's memory config. we're doing this for two reasons:
                 # 1. if only the ID of the shared memory block was specified, we can fetch its most recent value
@@ -1014,10 +938,6 @@
                     interface=interface,
                 )
                 save_split_thread_agent(agent, self.ms)
-            else:
-                raise NotImplementedError(f"Agent type {request.agent_type} is not supported")
-
-=======
             elif request.agent_type == AgentType.o1_agent:
                 agent = O1Agent(
                     interface=interface,
@@ -1031,7 +951,6 @@
             # 1. if only the ID of the shared memory block was specified, we can fetch its most recent value
             # 2. if the shared block state changed since this agent initialization started, we can be sure to have the latest value
             agent.rebuild_memory(force=True, ms=self.ms)
->>>>>>> 3b56cfe1
             # FIXME: this is a hacky way to get the system prompts injected into agent into the DB
             # self.ms.update_agent(agent.agent_state)
         except Exception as e:
