--- conflicted
+++ resolved
@@ -77,7 +77,6 @@
 from letta.services.agents_tags_manager import AgentsTagsManager
 from letta.services.block_manager import BlockManager
 from letta.services.blocks_agents_manager import BlocksAgentsManager
-from letta.services.tools_agents_manager import ToolsAgentsManager
 from letta.services.job_manager import JobManager
 from letta.services.message_manager import MessageManager
 from letta.services.organization_manager import OrganizationManager
@@ -86,6 +85,7 @@
 from letta.services.source_manager import SourceManager
 from letta.services.tool_execution_sandbox import ToolExecutionSandbox
 from letta.services.tool_manager import ToolManager
+from letta.services.tools_agents_manager import ToolsAgentsManager
 from letta.services.user_manager import UserManager
 from letta.utils import create_random_username, get_utc_time, json_dumps, json_loads
 
@@ -261,11 +261,8 @@
         self.agents_tags_manager = AgentsTagsManager()
         self.sandbox_config_manager = SandboxConfigManager(tool_settings)
         self.blocks_agents_manager = BlocksAgentsManager()
-<<<<<<< HEAD
         self.message_manager = MessageManager()
-=======
         self.tools_agents_manager = ToolsAgentsManager()
->>>>>>> a01f1fd5
         self.job_manager = JobManager()
 
         # Managers that interface with parallelism
