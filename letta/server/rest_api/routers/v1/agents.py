--- conflicted
+++ resolved
@@ -410,12 +410,7 @@
     return server.get_agent_recall_cursor(
         user_id=actor.id,
         agent_id=agent_id,
-<<<<<<< HEAD
-        before=before,
-        after=after,
-=======
         cursor=before,
->>>>>>> d0ad9bdd
         limit=limit,
         reverse=True,
         return_message_object=msg_object,
