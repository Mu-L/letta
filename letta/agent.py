import inspect
import json
import time
import traceback
import warnings
from abc import ABC, abstractmethod
from typing import List, Optional, Tuple, Union

from letta.constants import (
    BASE_TOOLS,
    CLI_WARNING_PREFIX,
    FIRST_MESSAGE_ATTEMPTS,
    FUNC_FAILED_HEARTBEAT_MESSAGE,
    LLM_MAX_TOKENS,
    MESSAGE_SUMMARY_TRUNC_KEEP_N_LAST,
    MESSAGE_SUMMARY_TRUNC_TOKEN_FRAC,
    MESSAGE_SUMMARY_WARNING_FRAC,
    O1_BASE_TOOLS,
    REQ_HEARTBEAT_MESSAGE,
    STRUCTURED_OUTPUT_MODELS,
)
from letta.errors import ContextWindowExceededError
from letta.helpers import ToolRulesSolver
from letta.interface import AgentInterface
from letta.llm_api.helpers import is_context_overflow_error
from letta.llm_api.llm_api_tools import create
from letta.local_llm.utils import num_tokens_from_functions, num_tokens_from_messages
from letta.memory import summarize_messages
from letta.orm import User
from letta.schemas.agent import AgentState, AgentStepResponse, UpdateAgent
from letta.schemas.block import BlockUpdate
from letta.schemas.embedding_config import EmbeddingConfig
from letta.schemas.enums import MessageRole
from letta.schemas.memory import ContextWindowOverview, Memory
from letta.schemas.message import Message
from letta.schemas.openai.chat_completion_request import (
    Tool as ChatCompletionRequestTool,
)
from letta.schemas.openai.chat_completion_response import ChatCompletionResponse
from letta.schemas.openai.chat_completion_response import (
    Message as ChatCompletionMessage,
)
from letta.schemas.openai.chat_completion_response import UsageStatistics
from letta.schemas.tool import Tool
from letta.schemas.tool_rule import TerminalToolRule
from letta.schemas.usage import LettaUsageStatistics
from letta.schemas.user import User as PydanticUser
from letta.services.agent_manager import AgentManager
from letta.services.block_manager import BlockManager
from letta.services.helpers.agent_manager_helper import compile_memory_metadata_block
from letta.services.message_manager import MessageManager
from letta.services.passage_manager import PassageManager
from letta.services.source_manager import SourceManager
from letta.services.tool_execution_sandbox import ToolExecutionSandbox
from letta.streaming_interface import StreamingRefreshCLIInterface
from letta.system import (
    get_heartbeat,
    get_token_limit_warning,
    package_function_response,
    package_summarize_message,
    package_user_message,
)
from letta.utils import (
    count_tokens,
    get_friendly_error_msg,
    get_tool_call_id,
    get_utc_time,
    json_dumps,
    json_loads,
    parse_json,
    printd,
    validate_function_response,
)


class BaseAgent(ABC):
    """
    Abstract class for all agents.
    Only one interface is required: step.
    """

    @abstractmethod
    def step(
        self,
        messages: Union[Message, List[Message]],
    ) -> LettaUsageStatistics:
        """
        Top-level event message handler for the agent.
        """
        raise NotImplementedError


class Agent(BaseAgent):
    def __init__(
        self,
        interface: Optional[Union[AgentInterface, StreamingRefreshCLIInterface]],
        agent_state: AgentState,  # in-memory representation of the agent state (read from multiple tables)
        user: User,
        # extras
        first_message_verify_mono: bool = True,  # TODO move to config?
    ):
        assert isinstance(agent_state.memory, Memory), f"Memory object is not of type Memory: {type(agent_state.memory)}"
        # Hold a copy of the state that was used to init the agent
        self.agent_state = agent_state
        assert isinstance(self.agent_state.memory, Memory), f"Memory object is not of type Memory: {type(self.agent_state.memory)}"

        self.user = user

        # initialize a tool rules solver
        if agent_state.tool_rules:
            # if there are tool rules, print out a warning
            for rule in agent_state.tool_rules:
                if not isinstance(rule, TerminalToolRule):
                    warnings.warn("Tool rules only work reliably for the latest OpenAI models that support structured outputs.")
                    break
        # add default rule for having send_message be a terminal tool
        if agent_state.tool_rules is None:
            agent_state.tool_rules = []

        self.tool_rules_solver = ToolRulesSolver(tool_rules=agent_state.tool_rules)

        # gpt-4, gpt-3.5-turbo, ...
        self.model = self.agent_state.llm_config.model
        self.check_tool_rules()

        # state managers
        self.block_manager = BlockManager()

        # Interface must implement:
        # - internal_monologue
        # - assistant_message
        # - function_message
        # ...
        # Different interfaces can handle events differently
        # e.g., print in CLI vs send a discord message with a discord bot
        self.interface = interface

        # Create the persistence manager object based on the AgentState info
        self.message_manager = MessageManager()
        self.passage_manager = PassageManager()
        self.agent_manager = AgentManager()

        # State needed for heartbeat pausing

        self.first_message_verify_mono = first_message_verify_mono

        # Controls if the convo memory pressure warning is triggered
        # When an alert is sent in the message queue, set this to True (to avoid repeat alerts)
        # When the summarizer is run, set this back to False (to reset)
        self.agent_alerted_about_memory_pressure = False

<<<<<<< HEAD
=======
        self._messages: List[Message] = []

        # Once the memory object is initialized, use it to "bake" the system message
        if self.agent_state.message_ids is not None:
            self.set_message_buffer(message_ids=self.agent_state.message_ids)

        else:
            printd(f"Agent.__init__ :: creating, state={agent_state.message_ids}")
            assert self.agent_state.id is not None and self.agent_state.created_by_id is not None

            # Generate a sequence of initial messages to put in the buffer
            init_messages = initialize_message_sequence(
                model=self.model,
                system=self.agent_state.system,
                agent_id=self.agent_state.id,
                memory=self.agent_state.memory,
                actor=self.user,
                agent_manager=None,
                message_manager=None,
                memory_edit_timestamp=get_utc_time(),
                include_initial_boot_message=True,
            )

            if initial_message_sequence is not None:
                # We always need the system prompt up front
                system_message_obj = Message.dict_to_message(
                    agent_id=self.agent_state.id,
                    user_id=self.agent_state.created_by_id,
                    model=self.model,
                    openai_message_dict=init_messages[0],
                )
                # Don't use anything else in the pregen sequence, instead use the provided sequence
                init_messages = [system_message_obj] + initial_message_sequence

            else:
                # Basic "more human than human" initial message sequence
                init_messages = initialize_message_sequence(
                    model=self.model,
                    system=self.agent_state.system,
                    memory=self.agent_state.memory,
                    agent_id=self.agent_state.id,
                    actor=self.user,
                    agent_manager=None,
                    message_manager=None,
                    memory_edit_timestamp=get_utc_time(),
                    include_initial_boot_message=True,
                )
                # Cast to Message objects
                init_messages = [
                    Message.dict_to_message(
                        agent_id=self.agent_state.id, user_id=self.agent_state.created_by_id, model=self.model, openai_message_dict=msg
                    )
                    for msg in init_messages
                ]

            # Cast the messages to actual Message objects to be synced to the DB
            init_messages_objs = []
            for msg in init_messages:
                init_messages_objs.append(msg)
            for msg in init_messages_objs:
                assert isinstance(msg, Message), f"Message object is not of type Message: {type(msg)}"
            assert all([isinstance(msg, Message) for msg in init_messages_objs]), (init_messages_objs, init_messages)

            # Put the messages inside the message buffer
            self.messages_total = 0
            self._append_to_messages(added_messages=init_messages_objs)
            self._validate_message_buffer_is_utc()

        # Load last function response from message history
        self.last_function_response = self.load_last_function_response()

        # Keep track of the total number of messages throughout all time
        self.messages_total = messages_total if messages_total is not None else (len(self._messages) - 1)  # (-system)
        self.messages_total_init = len(self._messages) - 1
        printd(f"Agent initialized, self.messages_total={self.messages_total}")

        # Create the agent in the DB
        self.update_state()

>>>>>>> 108a460d
    def check_tool_rules(self):
        if self.model not in STRUCTURED_OUTPUT_MODELS:
            if len(self.tool_rules_solver.init_tool_rules) > 1:
                raise ValueError(
                    "Multiple initial tools are not supported for non-structured models. Please use only one initial tool rule."
                )
            self.supports_structured_output = False
        else:
            self.supports_structured_output = True

    def load_last_function_response(self):
        """Load the last function response from message history"""
        for i in range(len(self._messages) - 1, -1, -1):
            msg = self._messages[i]
            if msg.role == MessageRole.tool and msg.text:
                try:
                    response_json = json.loads(msg.text)
                    if response_json.get("message"):
                        return response_json["message"]
                except (json.JSONDecodeError, KeyError):
                    raise ValueError(f"Invalid JSON format in message: {msg.text}")
        return None

    def update_memory_if_change(self, new_memory: Memory) -> bool:
        """
        Update internal memory object and system prompt if there have been modifications.

        Args:
            new_memory (Memory): the new memory object to compare to the current memory object

        Returns:
            modified (bool): whether the memory was updated
        """
        if self.agent_state.memory.compile() != new_memory.compile():
            # update the blocks (LRW) in the DB
            for label in self.agent_state.memory.list_block_labels():
                updated_value = new_memory.get_block(label).value
                if updated_value != self.agent_state.memory.get_block(label).value:
                    # update the block if it's changed
                    block_id = self.agent_state.memory.get_block(label).id
                    block = self.block_manager.update_block(
                        block_id=block_id, block_update=BlockUpdate(value=updated_value), actor=self.user
                    )

            # refresh memory from DB (using block ids)
            self.agent_state.memory = Memory(
                blocks=[self.block_manager.get_block_by_id(block.id, actor=self.user) for block in self.agent_state.memory.get_blocks()]
            )

            # NOTE: don't do this since re-buildin the memory is handled at the start of the step
            # rebuild memory - this records the last edited timestamp of the memory
            # TODO: pass in update timestamp from block edit time
            self.agent_manager.rebuild_system_prompt(agent_id=self.agent_state.id, actor=self.user)

            return True
        return False

    def execute_tool_and_persist_state(self, function_name: str, function_args: dict, target_letta_tool: Tool):
        """
        Execute tool modifications and persist the state of the agent.
        Note: only some agent state modifications will be persisted, such as data in the AgentState ORM and block data
        """
        # TODO: Get rid of this. This whole piece is pretty shady, that we exec the function to just get the type hints for args.
        env = {}
        env.update(globals())
        exec(target_letta_tool.source_code, env)
        callable_func = env[target_letta_tool.json_schema["name"]]
        spec = inspect.getfullargspec(callable_func).annotations
        for name, arg in function_args.items():
            if isinstance(function_args[name], dict):
                function_args[name] = spec[name](**function_args[name])

        # TODO: add agent manager here
        orig_memory_str = self.agent_state.memory.compile()

        # TODO: need to have an AgentState object that actually has full access to the block data
        # this is because the sandbox tools need to be able to access block.value to edit this data
        try:
            # TODO: This is NO BUENO
            # TODO: Matching purely by names is extremely problematic, users can create tools with these names and run them in the agent loop
            # TODO: We will have probably have to match the function strings exactly for safety
            if function_name in BASE_TOOLS or function_name in O1_BASE_TOOLS:
                # base tools are allowed to access the `Agent` object and run on the database
                function_args["self"] = self  # need to attach self to arg since it's dynamically linked
                function_response = callable_func(**function_args)
            else:
                # execute tool in a sandbox
                # TODO: allow agent_state to specify which sandbox to execute tools in
                sandbox_run_result = ToolExecutionSandbox(function_name, function_args, self.user).run(
                    agent_state=self.agent_state.__deepcopy__()
                )
                function_response, updated_agent_state = sandbox_run_result.func_return, sandbox_run_result.agent_state
                assert orig_memory_str == self.agent_state.memory.compile(), "Memory should not be modified in a sandbox tool"

                self.update_memory_if_change(updated_agent_state.memory)
        except Exception as e:
            # Need to catch error here, or else trunction wont happen
            # TODO: modify to function execution error
            function_response = get_friendly_error_msg(
                function_name=function_name, exception_name=type(e).__name__, exception_message=str(e)
            )

        return function_response

    def _get_ai_reply(
        self,
        message_sequence: List[Message],
        function_call: str = "auto",
        first_message: bool = False,
        stream: bool = False,  # TODO move to config?
        empty_response_retry_limit: int = 3,
        backoff_factor: float = 0.5,  # delay multiplier for exponential backoff
        max_delay: float = 10.0,  # max delay between retries
        step_count: Optional[int] = None,
    ) -> ChatCompletionResponse:
        """Get response from LLM API with robust retry mechanism."""

        allowed_tool_names = self.tool_rules_solver.get_allowed_tool_names(last_function_response=self.last_function_response)
        agent_state_tool_jsons = [t.json_schema for t in self.agent_state.tools]

        allowed_functions = (
            agent_state_tool_jsons
            if not allowed_tool_names
            else [func for func in agent_state_tool_jsons if func["name"] in allowed_tool_names]
        )

        # For the first message, force the initial tool if one is specified
        force_tool_call = None
        if (
            step_count is not None
            and step_count == 0
            and not self.supports_structured_output
            and len(self.tool_rules_solver.init_tool_rules) > 0
        ):
            force_tool_call = self.tool_rules_solver.init_tool_rules[0].tool_name
        # Force a tool call if exactly one tool is specified
        elif step_count is not None and step_count > 0 and len(allowed_tool_names) == 1:
            force_tool_call = allowed_tool_names[0]

        for attempt in range(1, empty_response_retry_limit + 1):
            try:
                response = create(
                    llm_config=self.agent_state.llm_config,
                    messages=message_sequence,
                    user_id=self.agent_state.created_by_id,
                    functions=allowed_functions,
                    # functions_python=self.functions_python, do we need this?
                    function_call=function_call,
                    first_message=first_message,
                    force_tool_call=force_tool_call,
                    stream=stream,
                    stream_interface=self.interface,
                )

                # These bottom two are retryable
                if len(response.choices) == 0 or response.choices[0] is None:
                    raise ValueError(f"API call returned an empty message: {response}")

                if response.choices[0].finish_reason not in ["stop", "function_call", "tool_calls"]:
                    if response.choices[0].finish_reason == "length":
                        # This is not retryable, hence RuntimeError v.s. ValueError
                        raise RuntimeError("Finish reason was length (maximum context length)")
                    else:
                        raise ValueError(f"Bad finish reason from API: {response.choices[0].finish_reason}")

                return response

            except ValueError as ve:
                if attempt >= empty_response_retry_limit:
                    warnings.warn(f"Retry limit reached. Final error: {ve}")
                    break
                else:
                    delay = min(backoff_factor * (2 ** (attempt - 1)), max_delay)
                    warnings.warn(f"Attempt {attempt} failed: {ve}. Retrying in {delay} seconds...")
                    time.sleep(delay)

            except Exception as e:
                # For non-retryable errors, exit immediately
                raise e

        raise Exception("Retries exhausted and no valid response received.")

    def _handle_ai_response(
        self,
        response_message: ChatCompletionMessage,  # TODO should we eventually move the Message creation outside of this function?
        override_tool_call_id: bool = False,
        # If we are streaming, we needed to create a Message ID ahead of time,
        # and now we want to use it in the creation of the Message object
        # TODO figure out a cleaner way to do this
        response_message_id: Optional[str] = None,
    ) -> Tuple[List[Message], bool, bool]:
        """Handles parsing and function execution"""

        # Hacky failsafe for now to make sure we didn't implement the streaming Message ID creation incorrectly
        if response_message_id is not None:
            assert response_message_id.startswith("message-"), response_message_id

        messages = []  # append these to the history when done
        function_name = None

        # Step 2: check if LLM wanted to call a function
        if response_message.function_call or (response_message.tool_calls is not None and len(response_message.tool_calls) > 0):
            if response_message.function_call:
                raise DeprecationWarning(response_message)
            if response_message.tool_calls is not None and len(response_message.tool_calls) > 1:
                # raise NotImplementedError(f">1 tool call not supported")
                # TODO eventually support sequential tool calling
                printd(f">1 tool call not supported, using index=0 only\n{response_message.tool_calls}")
                response_message.tool_calls = [response_message.tool_calls[0]]
            assert response_message.tool_calls is not None and len(response_message.tool_calls) > 0

            # generate UUID for tool call
            if override_tool_call_id or response_message.function_call:
                warnings.warn("Overriding the tool call can result in inconsistent tool call IDs during streaming")
                tool_call_id = get_tool_call_id()  # needs to be a string for JSON
                response_message.tool_calls[0].id = tool_call_id
            else:
                tool_call_id = response_message.tool_calls[0].id
                assert tool_call_id is not None  # should be defined

            # only necessary to add the tool_cal_id to a function call (antipattern)
            # response_message_dict = response_message.model_dump()
            # response_message_dict["tool_call_id"] = tool_call_id

            # role: assistant (requesting tool call, set tool call ID)
            messages.append(
                # NOTE: we're recreating the message here
                # TODO should probably just overwrite the fields?
                Message.dict_to_message(
                    id=response_message_id,
                    agent_id=self.agent_state.id,
                    user_id=self.agent_state.created_by_id,
                    model=self.model,
                    openai_message_dict=response_message.model_dump(),
                )
            )  # extend conversation with assistant's reply
            printd(f"Function call message: {messages[-1]}")

            nonnull_content = False
            if response_message.content:
                # The content if then internal monologue, not chat
                self.interface.internal_monologue(response_message.content, msg_obj=messages[-1])
                # Flag to avoid printing a duplicate if inner thoughts get popped from the function call
                nonnull_content = True

            # Step 3: call the function
            # Note: the JSON response may not always be valid; be sure to handle errors
            function_call = (
                response_message.function_call if response_message.function_call is not None else response_message.tool_calls[0].function
            )

            # Get the name of the function
            function_name = function_call.name
            printd(f"Request to call function {function_name} with tool_call_id: {tool_call_id}")

            # Failure case 1: function name is wrong (not in agent_state.tools)
            target_letta_tool = None
            for t in self.agent_state.tools:
                if t.name == function_name:
                    target_letta_tool = t

            if not target_letta_tool:
                error_msg = f"No function named {function_name}"
                function_response = package_function_response(False, error_msg)
                messages.append(
                    Message.dict_to_message(
                        agent_id=self.agent_state.id,
                        user_id=self.agent_state.created_by_id,
                        model=self.model,
                        openai_message_dict={
                            "role": "tool",
                            "name": function_name,
                            "content": function_response,
                            "tool_call_id": tool_call_id,
                        },
                    )
                )  # extend conversation with function response
                self.interface.function_message(f"Error: {error_msg}", msg_obj=messages[-1])
                return messages, False, True  # force a heartbeat to allow agent to handle error

            # Failure case 2: function name is OK, but function args are bad JSON
            try:
                raw_function_args = function_call.arguments
                function_args = parse_json(raw_function_args)
            except Exception:
                error_msg = f"Error parsing JSON for function '{function_name}' arguments: {function_call.arguments}"
                function_response = package_function_response(False, error_msg)
                messages.append(
                    Message.dict_to_message(
                        agent_id=self.agent_state.id,
                        user_id=self.agent_state.created_by_id,
                        model=self.model,
                        openai_message_dict={
                            "role": "tool",
                            "name": function_name,
                            "content": function_response,
                            "tool_call_id": tool_call_id,
                        },
                    )
                )  # extend conversation with function response
                self.interface.function_message(f"Error: {error_msg}", msg_obj=messages[-1])
                return messages, False, True  # force a heartbeat to allow agent to handle error

            # Check if inner thoughts is in the function call arguments (possible apparently if you are using Azure)
            if "inner_thoughts" in function_args:
                response_message.content = function_args.pop("inner_thoughts")
            # The content if then internal monologue, not chat
            if response_message.content and not nonnull_content:
                self.interface.internal_monologue(response_message.content, msg_obj=messages[-1])

            # (Still parsing function args)
            # Handle requests for immediate heartbeat
            heartbeat_request = function_args.pop("request_heartbeat", None)

            # Edge case: heartbeat_request is returned as a stringified boolean, we will attempt to parse:
            if isinstance(heartbeat_request, str) and heartbeat_request.lower().strip() == "true":
                heartbeat_request = True

            if not isinstance(heartbeat_request, bool) or heartbeat_request is None:
                printd(
                    f"{CLI_WARNING_PREFIX}'request_heartbeat' arg parsed was not a bool or None, type={type(heartbeat_request)}, value={heartbeat_request}"
                )
                heartbeat_request = False

            # Failure case 3: function failed during execution
            # NOTE: the msg_obj associated with the "Running " message is the prior assistant message, not the function/tool role message
            #       this is because the function/tool role message is only created once the function/tool has executed/returned
            self.interface.function_message(f"Running {function_name}({function_args})", msg_obj=messages[-1])
            try:
                # handle tool execution (sandbox) and state updates
                function_response = self.execute_tool_and_persist_state(function_name, function_args, target_letta_tool)

                # handle trunction
                if function_name in ["conversation_search", "conversation_search_date", "archival_memory_search"]:
                    # with certain functions we rely on the paging mechanism to handle overflow
                    truncate = False
                else:
                    # but by default, we add a truncation safeguard to prevent bad functions from
                    # overflow the agent context window
                    truncate = True

                # get the function response limit
                return_char_limit = target_letta_tool.return_char_limit
                function_response_string = validate_function_response(
                    function_response, return_char_limit=return_char_limit, truncate=truncate
                )
                function_args.pop("self", None)
                function_response = package_function_response(True, function_response_string)
                function_failed = False
            except Exception as e:
                function_args.pop("self", None)
                # error_msg = f"Error calling function {function_name} with args {function_args}: {str(e)}"
                # Less detailed - don't provide full args, idea is that it should be in recent context so no need (just adds noise)
                error_msg = f"Error calling function {function_name}: {str(e)}"
                error_msg_user = f"{error_msg}\n{traceback.format_exc()}"
                printd(error_msg_user)
                function_response = package_function_response(False, error_msg)
                self.last_function_response = function_response
                # TODO: truncate error message somehow
                messages.append(
                    Message.dict_to_message(
                        agent_id=self.agent_state.id,
                        user_id=self.agent_state.created_by_id,
                        model=self.model,
                        openai_message_dict={
                            "role": "tool",
                            "name": function_name,
                            "content": function_response,
                            "tool_call_id": tool_call_id,
                        },
                    )
                )  # extend conversation with function response
                self.interface.function_message(f"Ran {function_name}({function_args})", msg_obj=messages[-1])
                self.interface.function_message(f"Error: {error_msg}", msg_obj=messages[-1])
                return messages, False, True  # force a heartbeat to allow agent to handle error

            # If no failures happened along the way: ...
            # Step 4: send the info on the function call and function response to GPT
            messages.append(
                Message.dict_to_message(
                    agent_id=self.agent_state.id,
                    user_id=self.agent_state.created_by_id,
                    model=self.model,
                    openai_message_dict={
                        "role": "tool",
                        "name": function_name,
                        "content": function_response,
                        "tool_call_id": tool_call_id,
                    },
                )
            )  # extend conversation with function response
            self.interface.function_message(f"Ran {function_name}({function_args})", msg_obj=messages[-1])
            self.interface.function_message(f"Success: {function_response_string}", msg_obj=messages[-1])
            self.last_function_response = function_response

        else:
            # Standard non-function reply
            messages.append(
                Message.dict_to_message(
                    id=response_message_id,
                    agent_id=self.agent_state.id,
                    user_id=self.agent_state.created_by_id,
                    model=self.model,
                    openai_message_dict=response_message.model_dump(),
                )
            )  # extend conversation with assistant's reply
            self.interface.internal_monologue(response_message.content, msg_obj=messages[-1])
            heartbeat_request = False
            function_failed = False

        # rebuild memory
        # TODO: @charles please check this
        self.agent_manager.rebuild_system_prompt(agent_id=self.agent_state.id, actor=self.user)

        # Update ToolRulesSolver state with last called function
        self.tool_rules_solver.update_tool_usage(function_name)
        # Update heartbeat request according to provided tool rules
        if self.tool_rules_solver.has_children_tools(function_name):
            heartbeat_request = True
        elif self.tool_rules_solver.is_terminal_tool(function_name):
            heartbeat_request = False

        return messages, heartbeat_request, function_failed

    def step(
        self,
        messages: Union[Message, List[Message]],
        # additional args
        chaining: bool = True,
        max_chaining_steps: Optional[int] = None,
        **kwargs,
    ) -> LettaUsageStatistics:
        """Run Agent.step in a loop, handling chaining via heartbeat requests and function failures"""
        next_input_message = messages if isinstance(messages, list) else [messages]
        counter = 0
        total_usage = UsageStatistics()
        step_count = 0
        while True:
            kwargs["first_message"] = False
            kwargs["step_count"] = step_count
            step_response = self.inner_step(
                messages=next_input_message,
                **kwargs,
            )
            heartbeat_request = step_response.heartbeat_request
            function_failed = step_response.function_failed
            token_warning = step_response.in_context_memory_warning
            usage = step_response.usage

            step_count += 1
            total_usage += usage
            counter += 1
            self.interface.step_complete()

            # logger.debug("Saving agent state")
            # save updated state
            save_agent(self)

            # Chain stops
            if not chaining:
                printd("No chaining, stopping after one step")
                break
            elif max_chaining_steps is not None and counter > max_chaining_steps:
                printd(f"Hit max chaining steps, stopping after {counter} steps")
                break
            # Chain handlers
            elif token_warning:
                assert self.agent_state.created_by_id is not None
                next_input_message = Message.dict_to_message(
                    agent_id=self.agent_state.id,
                    user_id=self.agent_state.created_by_id,
                    model=self.model,
                    openai_message_dict={
                        "role": "user",  # TODO: change to system?
                        "content": get_token_limit_warning(),
                    },
                )
                continue  # always chain
            elif function_failed:
                assert self.agent_state.created_by_id is not None
                next_input_message = Message.dict_to_message(
                    agent_id=self.agent_state.id,
                    user_id=self.agent_state.created_by_id,
                    model=self.model,
                    openai_message_dict={
                        "role": "user",  # TODO: change to system?
                        "content": get_heartbeat(FUNC_FAILED_HEARTBEAT_MESSAGE),
                    },
                )
                continue  # always chain
            elif heartbeat_request:
                assert self.agent_state.created_by_id is not None
                next_input_message = Message.dict_to_message(
                    agent_id=self.agent_state.id,
                    user_id=self.agent_state.created_by_id,
                    model=self.model,
                    openai_message_dict={
                        "role": "user",  # TODO: change to system?
                        "content": get_heartbeat(REQ_HEARTBEAT_MESSAGE),
                    },
                )
                continue  # always chain
            # Letta no-op / yield
            else:
                break

        return LettaUsageStatistics(**total_usage.model_dump(), step_count=step_count)

    def inner_step(
        self,
        messages: Union[Message, List[Message]],
        first_message: bool = False,
        first_message_retry_limit: int = FIRST_MESSAGE_ATTEMPTS,
        skip_verify: bool = False,
        stream: bool = False,  # TODO move to config?
        step_count: Optional[int] = None,
    ) -> AgentStepResponse:
        """Runs a single step in the agent loop (generates at most one LLM call)"""

        try:

            # Step 0: update core memory
            # only pulling latest block data if shared memory is being used
            current_persisted_memory = Memory(
                blocks=[self.block_manager.get_block_by_id(block.id, actor=self.user) for block in self.agent_state.memory.get_blocks()]
            )  # read blocks from DB
            self.update_memory_if_change(current_persisted_memory)

            # Step 1: add user message
            if isinstance(messages, Message):
                messages = [messages]

            if not all(isinstance(m, Message) for m in messages):
                raise ValueError(f"messages should be a Message or a list of Message, got {type(messages)}")

            in_context_messages = self.agent_manager.get_in_context_messages(agent_id=self.agent_state.id, actor=self.user)
            input_message_sequence = in_context_messages + messages

            if len(input_message_sequence) > 1 and input_message_sequence[-1].role != "user":
                printd(f"{CLI_WARNING_PREFIX}Attempting to run ChatCompletion without user as the last message in the queue")

            # Step 2: send the conversation and available functions to the LLM
            response = self._get_ai_reply(
                message_sequence=input_message_sequence,
                first_message=first_message,
                stream=stream,
                step_count=step_count,
            )

            # Step 3: check if LLM wanted to call a function
            # (if yes) Step 4: call the function
            # (if yes) Step 5: send the info on the function call and function response to LLM
            response_message = response.choices[0].message
            response_message.model_copy()  # TODO why are we copying here?
            all_response_messages, heartbeat_request, function_failed = self._handle_ai_response(
                response_message,
                # TODO this is kind of hacky, find a better way to handle this
                # the only time we set up message creation ahead of time is when streaming is on
                response_message_id=response.id if stream else None,
            )

            # Step 6: extend the message history
            if len(messages) > 0:
                all_new_messages = messages + all_response_messages
            else:
                all_new_messages = all_response_messages

            # Check the memory pressure and potentially issue a memory pressure warning
            current_total_tokens = response.usage.total_tokens
            active_memory_warning = False

            # We can't do summarize logic properly if context_window is undefined
            if self.agent_state.llm_config.context_window is None:
                # Fallback if for some reason context_window is missing, just set to the default
                print(f"{CLI_WARNING_PREFIX}could not find context_window in config, setting to default {LLM_MAX_TOKENS['DEFAULT']}")
                print(f"{self.agent_state}")
                self.agent_state.llm_config.context_window = (
                    LLM_MAX_TOKENS[self.model] if (self.model is not None and self.model in LLM_MAX_TOKENS) else LLM_MAX_TOKENS["DEFAULT"]
                )

            if current_total_tokens > MESSAGE_SUMMARY_WARNING_FRAC * int(self.agent_state.llm_config.context_window):
                printd(
                    f"{CLI_WARNING_PREFIX}last response total_tokens ({current_total_tokens}) > {MESSAGE_SUMMARY_WARNING_FRAC * int(self.agent_state.llm_config.context_window)}"
                )

                # Only deliver the alert if we haven't already (this period)
                if not self.agent_alerted_about_memory_pressure:
                    active_memory_warning = True
                    self.agent_alerted_about_memory_pressure = True  # it's up to the outer loop to handle this

            else:
                printd(
                    f"last response total_tokens ({current_total_tokens}) < {MESSAGE_SUMMARY_WARNING_FRAC * int(self.agent_state.llm_config.context_window)}"
                )

            self.agent_manager.append_to_in_context_messages(all_new_messages, agent_id=self.agent_state.id, actor=self.user)

            return AgentStepResponse(
                messages=all_new_messages,
                heartbeat_request=heartbeat_request,
                function_failed=function_failed,
                in_context_memory_warning=active_memory_warning,
                usage=response.usage,
            )

        except Exception as e:
            printd(f"step() failed\nmessages = {messages}\nerror = {e}")

            # If we got a context alert, try trimming the messages length, then try again
            if is_context_overflow_error(e):
                printd(
                    f"context window exceeded with limit {self.agent_state.llm_config.context_window}, running summarizer to trim messages"
                )
                # A separate API call to run a summarizer
                self.summarize_messages_inplace()

                # Try step again
                return self.inner_step(
                    messages=messages,
                    first_message=first_message,
                    first_message_retry_limit=first_message_retry_limit,
                    skip_verify=skip_verify,
                    stream=stream,
                )

            else:
                printd(f"step() failed with an unrecognized exception: '{str(e)}'")
                raise e

    def step_user_message(self, user_message_str: str, **kwargs) -> AgentStepResponse:
        """Takes a basic user message string, turns it into a stringified JSON with extra metadata, then sends it to the agent

        Example:
        -> user_message_str = 'hi'
        -> {'message': 'hi', 'type': 'user_message', ...}
        -> json.dumps(...)
        -> agent.step(messages=[Message(role='user', text=...)])
        """
        # Wrap with metadata, dumps to JSON
        assert user_message_str and isinstance(
            user_message_str, str
        ), f"user_message_str should be a non-empty string, got {type(user_message_str)}"
        user_message_json_str = package_user_message(user_message_str)

        # Validate JSON via save/load
        user_message = validate_json(user_message_json_str)
        cleaned_user_message_text, name = strip_name_field_from_user_message(user_message)

        # Turn into a dict
        openai_message_dict = {"role": "user", "content": cleaned_user_message_text, "name": name}

        # Create the associated Message object (in the database)
        assert self.agent_state.created_by_id is not None, "User ID is not set"
        user_message = Message.dict_to_message(
            agent_id=self.agent_state.id,
            user_id=self.agent_state.created_by_id,
            model=self.model,
            openai_message_dict=openai_message_dict,
            # created_at=timestamp,
        )

        return self.inner_step(messages=[user_message], **kwargs)

    def summarize_messages_inplace(self, cutoff=None, preserve_last_N_messages=True, disallow_tool_as_first=True):
        in_context_messages = self.agent_manager.get_in_context_messages(agent_id=self.agent_state.id, actor=self.user)
        in_context_messages_openai = [m.to_openai_dict() for m in in_context_messages]

        if in_context_messages_openai[0]["role"] != "system":
            raise RuntimeError(f"in_context_messages_openai[0] should be system (instead got {in_context_messages_openai[0]})")

        # Start at index 1 (past the system message),
        # and collect messages for summarization until we reach the desired truncation token fraction (eg 50%)
        # Do not allow truncation of the last N messages, since these are needed for in-context examples of function calling
        token_counts = [count_tokens(str(msg)) for msg in in_context_messages_openai]
        message_buffer_token_count = sum(token_counts[1:])  # no system message
        desired_token_count_to_summarize = int(message_buffer_token_count * MESSAGE_SUMMARY_TRUNC_TOKEN_FRAC)
        candidate_messages_to_summarize = in_context_messages_openai[1:]
        token_counts = token_counts[1:]

        if preserve_last_N_messages:
            candidate_messages_to_summarize = candidate_messages_to_summarize[:-MESSAGE_SUMMARY_TRUNC_KEEP_N_LAST]
            token_counts = token_counts[:-MESSAGE_SUMMARY_TRUNC_KEEP_N_LAST]

        printd(f"MESSAGE_SUMMARY_TRUNC_TOKEN_FRAC={MESSAGE_SUMMARY_TRUNC_TOKEN_FRAC}")
        printd(f"MESSAGE_SUMMARY_TRUNC_KEEP_N_LAST={MESSAGE_SUMMARY_TRUNC_KEEP_N_LAST}")
        printd(f"token_counts={token_counts}")
        printd(f"message_buffer_token_count={message_buffer_token_count}")
        printd(f"desired_token_count_to_summarize={desired_token_count_to_summarize}")
        printd(f"len(candidate_messages_to_summarize)={len(candidate_messages_to_summarize)}")

        # If at this point there's nothing to summarize, throw an error
        if len(candidate_messages_to_summarize) == 0:
            raise ContextWindowExceededError(
                "Not enough messages to compress for summarization",
                details={
                    "num_candidate_messages": len(candidate_messages_to_summarize),
                    "num_total_messages": len(in_context_messages_openai),
                    "preserve_N": MESSAGE_SUMMARY_TRUNC_KEEP_N_LAST,
                },
            )

        # Walk down the message buffer (front-to-back) until we hit the target token count
        tokens_so_far = 0
        cutoff = 0
        for i, msg in enumerate(candidate_messages_to_summarize):
            cutoff = i
            tokens_so_far += token_counts[i]
            if tokens_so_far > desired_token_count_to_summarize:
                break
        # Account for system message
        cutoff += 1

        # Try to make an assistant message come after the cutoff
        try:
            printd(f"Selected cutoff {cutoff} was a 'user', shifting one...")
            if in_context_messages_openai[cutoff]["role"] == "user":
                new_cutoff = cutoff + 1
                if in_context_messages_openai[new_cutoff]["role"] == "user":
                    printd(f"Shifted cutoff {new_cutoff} is still a 'user', ignoring...")
                cutoff = new_cutoff
        except IndexError:
            pass

        # Make sure the cutoff isn't on a 'tool' or 'function'
        if disallow_tool_as_first:
            while in_context_messages_openai[cutoff]["role"] in ["tool", "function"] and cutoff < len(in_context_messages_openai):
                printd(f"Selected cutoff {cutoff} was a 'tool', shifting one...")
                cutoff += 1

        message_sequence_to_summarize = in_context_messages[1:cutoff]  # do NOT get rid of the system message
        if len(message_sequence_to_summarize) <= 1:
            # This prevents a potential infinite loop of summarizing the same message over and over
            raise ContextWindowExceededError(
                "Not enough messages to compress for summarization after determining cutoff",
                details={
                    "num_candidate_messages": len(message_sequence_to_summarize),
                    "num_total_messages": len(in_context_messages_openai),
                    "preserve_N": MESSAGE_SUMMARY_TRUNC_KEEP_N_LAST,
                },
            )
        else:
            printd(f"Attempting to summarize {len(message_sequence_to_summarize)} messages [1:{cutoff}] of {len(in_context_messages)}")

        # We can't do summarize logic properly if context_window is undefined
        if self.agent_state.llm_config.context_window is None:
            # Fallback if for some reason context_window is missing, just set to the default
            print(f"{CLI_WARNING_PREFIX}could not find context_window in config, setting to default {LLM_MAX_TOKENS['DEFAULT']}")
            print(f"{self.agent_state}")
            self.agent_state.llm_config.context_window = (
                LLM_MAX_TOKENS[self.model] if (self.model is not None and self.model in LLM_MAX_TOKENS) else LLM_MAX_TOKENS["DEFAULT"]
            )

        summary = summarize_messages(agent_state=self.agent_state, message_sequence_to_summarize=message_sequence_to_summarize)
        printd(f"Got summary: {summary}")

        # Metadata that's useful for the agent to see
        all_time_message_count = self.message_manager.size(agent_id=self.agent_state.id, actor=self.user)
        remaining_message_count = len(in_context_messages_openai[cutoff:])
        hidden_message_count = all_time_message_count - remaining_message_count
        summary_message_count = len(message_sequence_to_summarize)
        summary_message = package_summarize_message(summary, summary_message_count, hidden_message_count, all_time_message_count)
        printd(f"Packaged into message: {summary_message}")

        prior_len = len(in_context_messages_openai)
        self.agent_manager.trim_older_in_context_messages(cutoff, agent_id=self.agent_state.id, actor=self.user)
        packed_summary_message = {"role": "user", "content": summary_message}
        self.agent_manager.prepend_to_in_context_messages(
            messages=[
                Message.dict_to_message(
                    agent_id=self.agent_state.id,
                    user_id=self.agent_state.created_by_id,
                    model=self.model,
                    openai_message_dict=packed_summary_message,
                )
            ],
            agent_id=self.agent_state.id,
            actor=self.user,
        )

        # reset alert
        self.agent_alerted_about_memory_pressure = False

        printd(f"Ran summarizer, messages length {prior_len} -> {len(in_context_messages_openai)}")

    def add_function(self, function_name: str) -> str:
        # TODO: refactor
        raise NotImplementedError

    def remove_function(self, function_name: str) -> str:
        # TODO: refactor
        raise NotImplementedError

    def migrate_embedding(self, embedding_config: EmbeddingConfig):
        """Migrate the agent to a new embedding"""
        # TODO: archival memory

        # TODO: recall memory
        raise NotImplementedError()

    def attach_source(
        self,
        user: PydanticUser,
        source_id: str,
        source_manager: SourceManager,
        agent_manager: AgentManager,
    ):
        """Attach a source to the agent using the SourcesAgents ORM relationship.

        Args:
            user: User performing the action
            source_id: ID of the source to attach
            source_manager: SourceManager instance to verify source exists
            agent_manager: AgentManager instance to manage agent-source relationship
        """
        # Verify source exists and user has permission to access it
        source = source_manager.get_source_by_id(source_id=source_id, actor=user)
        assert source is not None, f"Source {source_id} not found in user's organization ({user.organization_id})"

        # Use the agent_manager to create the relationship
        agent_manager.attach_source(agent_id=self.agent_state.id, source_id=source_id, actor=user)

        printd(
            f"Attached data source {source.name} to agent {self.agent_state.name}.",
        )

    def get_context_window(self) -> ContextWindowOverview:
        """Get the context window of the agent"""

        system_prompt = self.agent_state.system  # TODO is this the current system or the initial system?
        num_tokens_system = count_tokens(system_prompt)
        core_memory = self.agent_state.memory.compile()
        num_tokens_core_memory = count_tokens(core_memory)

        # Grab the in-context messages
        # conversion of messages to OpenAI dict format, which is passed to the token counter
        in_context_messages = self.agent_manager.get_in_context_messages(agent_id=self.agent_state.id, actor=self.user)
        in_context_messages_openai = [m.to_openai_dict() for m in in_context_messages]

        # Check if there's a summary message in the message queue
        if (
            len(in_context_messages) > 1
            and in_context_messages[1].role == MessageRole.user
            and isinstance(in_context_messages[1].text, str)
            # TODO remove hardcoding
            and "The following is a summary of the previous " in in_context_messages[1].text
        ):
            # Summary message exists
            assert in_context_messages[1].text is not None
            summary_memory = in_context_messages[1].text
            num_tokens_summary_memory = count_tokens(in_context_messages[1].text)
            # with a summary message, the real messages start at index 2
            num_tokens_messages = (
                num_tokens_from_messages(messages=in_context_messages_openai[2:], model=self.model)
                if len(in_context_messages_openai) > 2
                else 0
            )

        else:
            summary_memory = None
            num_tokens_summary_memory = 0
            # with no summary message, the real messages start at index 1
            num_tokens_messages = (
                num_tokens_from_messages(messages=in_context_messages_openai[1:], model=self.model)
                if len(in_context_messages_openai) > 1
                else 0
            )

        agent_manager_passage_size = self.agent_manager.passage_size(actor=self.user, agent_id=self.agent_state.id)
        message_manager_size = self.message_manager.size(actor=self.user, agent_id=self.agent_state.id)
        external_memory_summary = compile_memory_metadata_block(
            memory_edit_timestamp=get_utc_time(),
            previous_message_count=self.message_manager.size(actor=self.user, agent_id=self.agent_state.id),
            archival_memory_size=self.agent_manager.passage_size(actor=self.user, agent_id=self.agent_state.id),
        )
        num_tokens_external_memory_summary = count_tokens(external_memory_summary)

        # tokens taken up by function definitions
        agent_state_tool_jsons = [t.json_schema for t in self.agent_state.tools]
        if agent_state_tool_jsons:
            available_functions_definitions = [ChatCompletionRequestTool(type="function", function=f) for f in agent_state_tool_jsons]
            num_tokens_available_functions_definitions = num_tokens_from_functions(functions=agent_state_tool_jsons, model=self.model)
        else:
            available_functions_definitions = []
            num_tokens_available_functions_definitions = 0

        num_tokens_used_total = (
            num_tokens_system  # system prompt
            + num_tokens_available_functions_definitions  # function definitions
            + num_tokens_core_memory  # core memory
            + num_tokens_external_memory_summary  # metadata (statistics) about recall/archival
            + num_tokens_summary_memory  # summary of ongoing conversation
            + num_tokens_messages  # tokens taken by messages
        )
        assert isinstance(num_tokens_used_total, int)

        return ContextWindowOverview(
            # context window breakdown (in messages)
            num_messages=len(in_context_messages),
            num_archival_memory=agent_manager_passage_size,
            num_recall_memory=message_manager_size,
            num_tokens_external_memory_summary=num_tokens_external_memory_summary,
            # top-level information
            context_window_size_max=self.agent_state.llm_config.context_window,
            context_window_size_current=num_tokens_used_total,
            # context window breakdown (in tokens)
            num_tokens_system=num_tokens_system,
            system_prompt=system_prompt,
            num_tokens_core_memory=num_tokens_core_memory,
            core_memory=core_memory,
            num_tokens_summary_memory=num_tokens_summary_memory,
            summary_memory=summary_memory,
            num_tokens_messages=num_tokens_messages,
            messages=in_context_messages,
            # related to functions
            num_tokens_functions_definitions=num_tokens_available_functions_definitions,
            functions_definitions=available_functions_definitions,
        )

    def count_tokens(self) -> int:
        """Count the tokens in the current context window"""
        context_window_breakdown = self.get_context_window()
        return context_window_breakdown.context_window_size_current


def save_agent(agent: Agent):
    """Save agent to metadata store"""
    agent_state = agent.agent_state
    assert isinstance(agent_state.memory, Memory), f"Memory is not a Memory object: {type(agent_state.memory)}"

    # TODO: move this to agent manager
    # TODO: Completely strip out metadata
    # convert to persisted model
    agent_manager = AgentManager()
    update_agent = UpdateAgent(
        name=agent_state.name,
        tool_ids=[t.id for t in agent_state.tools],
        source_ids=[s.id for s in agent_state.sources],
        block_ids=[b.id for b in agent_state.memory.blocks],
        tags=agent_state.tags,
        system=agent_state.system,
        tool_rules=agent_state.tool_rules,
        llm_config=agent_state.llm_config,
        embedding_config=agent_state.embedding_config,
        message_ids=agent_state.message_ids,
        description=agent_state.description,
        metadata_=agent_state.metadata_,
    )
    agent_manager.update_agent(agent_id=agent_state.id, agent_update=update_agent, actor=agent.user)


def strip_name_field_from_user_message(user_message_text: str) -> Tuple[str, Optional[str]]:
    """If 'name' exists in the JSON string, remove it and return the cleaned text + name value"""
    try:
        user_message_json = dict(json_loads(user_message_text))
        # Special handling for AutoGen messages with 'name' field
        # Treat 'name' as a special field
        # If it exists in the input message, elevate it to the 'message' level
        name = user_message_json.pop("name", None)
        clean_message = json_dumps(user_message_json)
        return clean_message, name

    except Exception as e:
        print(f"{CLI_WARNING_PREFIX}handling of 'name' field failed with: {e}")
        raise e


def validate_json(user_message_text: str) -> str:
    """Make sure that the user input message is valid JSON"""
    try:
        user_message_json = dict(json_loads(user_message_text))
        user_message_json_val = json_dumps(user_message_json)
        return user_message_json_val
    except Exception as e:
        print(f"{CLI_WARNING_PREFIX}couldn't parse user input message as JSON: {e}")
        raise e<|MERGE_RESOLUTION|>--- conflicted
+++ resolved
@@ -149,88 +149,9 @@
         # When the summarizer is run, set this back to False (to reset)
         self.agent_alerted_about_memory_pressure = False
 
-<<<<<<< HEAD
-=======
-        self._messages: List[Message] = []
-
-        # Once the memory object is initialized, use it to "bake" the system message
-        if self.agent_state.message_ids is not None:
-            self.set_message_buffer(message_ids=self.agent_state.message_ids)
-
-        else:
-            printd(f"Agent.__init__ :: creating, state={agent_state.message_ids}")
-            assert self.agent_state.id is not None and self.agent_state.created_by_id is not None
-
-            # Generate a sequence of initial messages to put in the buffer
-            init_messages = initialize_message_sequence(
-                model=self.model,
-                system=self.agent_state.system,
-                agent_id=self.agent_state.id,
-                memory=self.agent_state.memory,
-                actor=self.user,
-                agent_manager=None,
-                message_manager=None,
-                memory_edit_timestamp=get_utc_time(),
-                include_initial_boot_message=True,
-            )
-
-            if initial_message_sequence is not None:
-                # We always need the system prompt up front
-                system_message_obj = Message.dict_to_message(
-                    agent_id=self.agent_state.id,
-                    user_id=self.agent_state.created_by_id,
-                    model=self.model,
-                    openai_message_dict=init_messages[0],
-                )
-                # Don't use anything else in the pregen sequence, instead use the provided sequence
-                init_messages = [system_message_obj] + initial_message_sequence
-
-            else:
-                # Basic "more human than human" initial message sequence
-                init_messages = initialize_message_sequence(
-                    model=self.model,
-                    system=self.agent_state.system,
-                    memory=self.agent_state.memory,
-                    agent_id=self.agent_state.id,
-                    actor=self.user,
-                    agent_manager=None,
-                    message_manager=None,
-                    memory_edit_timestamp=get_utc_time(),
-                    include_initial_boot_message=True,
-                )
-                # Cast to Message objects
-                init_messages = [
-                    Message.dict_to_message(
-                        agent_id=self.agent_state.id, user_id=self.agent_state.created_by_id, model=self.model, openai_message_dict=msg
-                    )
-                    for msg in init_messages
-                ]
-
-            # Cast the messages to actual Message objects to be synced to the DB
-            init_messages_objs = []
-            for msg in init_messages:
-                init_messages_objs.append(msg)
-            for msg in init_messages_objs:
-                assert isinstance(msg, Message), f"Message object is not of type Message: {type(msg)}"
-            assert all([isinstance(msg, Message) for msg in init_messages_objs]), (init_messages_objs, init_messages)
-
-            # Put the messages inside the message buffer
-            self.messages_total = 0
-            self._append_to_messages(added_messages=init_messages_objs)
-            self._validate_message_buffer_is_utc()
-
         # Load last function response from message history
         self.last_function_response = self.load_last_function_response()
 
-        # Keep track of the total number of messages throughout all time
-        self.messages_total = messages_total if messages_total is not None else (len(self._messages) - 1)  # (-system)
-        self.messages_total_init = len(self._messages) - 1
-        printd(f"Agent initialized, self.messages_total={self.messages_total}")
-
-        # Create the agent in the DB
-        self.update_state()
-
->>>>>>> 108a460d
     def check_tool_rules(self):
         if self.model not in STRUCTURED_OUTPUT_MODELS:
             if len(self.tool_rules_solver.init_tool_rules) > 1:
@@ -243,8 +164,9 @@
 
     def load_last_function_response(self):
         """Load the last function response from message history"""
-        for i in range(len(self._messages) - 1, -1, -1):
-            msg = self._messages[i]
+        in_context_messages = self.agent_manager.get_in_context_messages(agent_id=self.agent_state.id, actor=self.user)
+        for i in range(len(in_context_messages) - 1, -1, -1):
+            msg = in_context_messages[i]
             if msg.role == MessageRole.tool and msg.text:
                 try:
                     response_json = json.loads(msg.text)
