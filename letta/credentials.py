import configparser
import os
from dataclasses import dataclass
from typing import Optional

from letta.config import get_field, set_field
from letta.constants import LETTA_DIR

SUPPORTED_AUTH_TYPES = ["bearer_token", "api_key"]


@dataclass
class LettaCredentials:
    # credentials for Letta
    credentials_path: str = os.path.join(LETTA_DIR, "credentials")

    # openai config
    openai_auth_type: str = "bearer_token"
    openai_key: Optional[str] = os.getenv("OPENAI_API_KEY")

    # gemini config
    google_ai_key: Optional[str] = None
    google_ai_service_endpoint: Optional[str] = None

    # anthropic config
    anthropic_key: Optional[str] = os.getenv("ANTHROPIC_API_KEY")

    # cohere config
    cohere_key: Optional[str] = None

    # azure config
    azure_auth_type: str = "api_key"
<<<<<<< HEAD
    azure_key: Optional[str] = os.getenv("AZURE_OPENAI_API_KEY")
=======
    azure_key: Optional[str] = None

    # groq config
    groq_key: Optional[str] = os.getenv("GROQ_API_KEY")

>>>>>>> 1c9840a4
    # base llm / model
    azure_version: Optional[str] = "2023-03-15-preview"  # None
    azure_endpoint: Optional[str] = "letta"  # None
    azure_deployment: Optional[str] = None
    # embeddings
    azure_embedding_version: Optional[str] = None
    azure_embedding_endpoint: Optional[str] = None
    azure_embedding_deployment: Optional[str] = None

    # custom llm API config
    openllm_auth_type: Optional[str] = None
    openllm_key: Optional[str] = None

    @classmethod
    def load(cls) -> "LettaCredentials":
        config = configparser.ConfigParser()

        # allow overriding with env variables
        if os.getenv("MEMGPT_CREDENTIALS_PATH"):
            credentials_path = os.getenv("MEMGPT_CREDENTIALS_PATH")
        else:
            credentials_path = LettaCredentials.credentials_path

        if os.path.exists(credentials_path):
            # read existing credentials
            config.read(credentials_path)
            config_dict = {
                # openai
                "openai_auth_type": get_field(config, "openai", "auth_type"),
                "openai_key": get_field(config, "openai", "key"),
                # azure
                "azure_auth_type": get_field(config, "azure", "auth_type"),
                "azure_key": get_field(config, "azure", "key"),
                "azure_version": get_field(config, "azure", "version"),
                "azure_endpoint": get_field(config, "azure", "endpoint"),
                "azure_deployment": get_field(config, "azure", "deployment"),
                "azure_embedding_version": get_field(config, "azure", "embedding_version"),
                "azure_embedding_endpoint": get_field(config, "azure", "embedding_endpoint"),
                "azure_embedding_deployment": get_field(config, "azure", "embedding_deployment"),
                # gemini
                "google_ai_key": get_field(config, "google_ai", "key"),
                "google_ai_service_endpoint": get_field(config, "google_ai", "service_endpoint"),
                # anthropic
                "anthropic_key": get_field(config, "anthropic", "key"),
                # cohere
                "cohere_key": get_field(config, "cohere", "key"),
                # groq
                "groq_key": get_field(config, "groq", "key"),
                # open llm
                "openllm_auth_type": get_field(config, "openllm", "auth_type"),
                "openllm_key": get_field(config, "openllm", "key"),
                # path
                "credentials_path": credentials_path,
            }
            config_dict = {k: v for k, v in config_dict.items() if v is not None}
            return cls(**config_dict)

        # create new config
        config = cls(credentials_path=credentials_path)
        config.save()  # save updated config
        return config

    def save(self):
        pass

        config = configparser.ConfigParser()
        # openai config
        set_field(config, "openai", "auth_type", self.openai_auth_type)
        set_field(config, "openai", "key", self.openai_key)

        # azure config
        set_field(config, "azure", "auth_type", self.azure_auth_type)
        set_field(config, "azure", "key", self.azure_key)
        set_field(config, "azure", "version", self.azure_version)
        set_field(config, "azure", "endpoint", self.azure_endpoint)
        set_field(config, "azure", "deployment", self.azure_deployment)
        set_field(config, "azure", "embedding_version", self.azure_embedding_version)
        set_field(config, "azure", "embedding_endpoint", self.azure_embedding_endpoint)
        set_field(config, "azure", "embedding_deployment", self.azure_embedding_deployment)

        # gemini
        set_field(config, "google_ai", "key", self.google_ai_key)
        set_field(config, "google_ai", "service_endpoint", self.google_ai_service_endpoint)

        # anthropic
        set_field(config, "anthropic", "key", self.anthropic_key)

        # cohere
        set_field(config, "cohere", "key", self.cohere_key)

        # groq
        set_field(config, "groq", "key", self.groq_key)

        # openllm config
        set_field(config, "openllm", "auth_type", self.openllm_auth_type)
        set_field(config, "openllm", "key", self.openllm_key)

        if not os.path.exists(LETTA_DIR):
            os.makedirs(LETTA_DIR, exist_ok=True)
        with open(self.credentials_path, "w", encoding="utf-8") as f:
            config.write(f)

    @staticmethod
    def exists():
        # allow overriding with env variables
        if os.getenv("MEMGPT_CREDENTIALS_PATH"):
            credentials_path = os.getenv("MEMGPT_CREDENTIALS_PATH")
        else:
            credentials_path = LettaCredentials.credentials_path

        assert not os.path.isdir(credentials_path), f"Credentials path {credentials_path} cannot be set to a directory."
        return os.path.exists(credentials_path)<|MERGE_RESOLUTION|>--- conflicted
+++ resolved
@@ -30,15 +30,11 @@
 
     # azure config
     azure_auth_type: str = "api_key"
-<<<<<<< HEAD
     azure_key: Optional[str] = os.getenv("AZURE_OPENAI_API_KEY")
-=======
-    azure_key: Optional[str] = None
 
     # groq config
     groq_key: Optional[str] = os.getenv("GROQ_API_KEY")
 
->>>>>>> 1c9840a4
     # base llm / model
     azure_version: Optional[str] = "2023-03-15-preview"  # None
     azure_endpoint: Optional[str] = "letta"  # None
