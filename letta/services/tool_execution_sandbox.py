import ast
import base64
import io
import os
import pickle
import runpy
import subprocess
import sys
import tempfile
import traceback
import uuid
import venv
from typing import Any, Dict, Optional

from letta.log import get_logger
from letta.schemas.agent import AgentState
from letta.schemas.sandbox_config import SandboxConfig, SandboxRunResult, SandboxType
from letta.schemas.tool import Tool
from letta.schemas.user import User
from letta.services.sandbox_config_manager import SandboxConfigManager
from letta.services.tool_manager import ToolManager
from letta.settings import tool_settings
from letta.utils import get_friendly_error_msg

logger = get_logger(__name__)


class ToolExecutionSandbox:
    METADATA_CONFIG_STATE_KEY = "config_state"
    REQUIREMENT_TXT_NAME = "requirements.txt"

    # For generating long, random marker hashes
    NAMESPACE = uuid.NAMESPACE_DNS
    LOCAL_SANDBOX_RESULT_START_MARKER = str(uuid.uuid5(NAMESPACE, "local-sandbox-result-start-marker"))
    LOCAL_SANDBOX_RESULT_END_MARKER = str(uuid.uuid5(NAMESPACE, "local-sandbox-result-end-marker"))

    # This is the variable name in the auto-generated code that contains the function results
    # We make this a long random string to avoid collisions with any variables in the user's code
    LOCAL_SANDBOX_RESULT_VAR_NAME = "result_ZQqiequkcFwRwwGQMqkt"

    def __init__(self, tool_name: str, args: dict, user: User, force_recreate=False, tool_object: Optional[Tool] = None):
        self.tool_name = tool_name
        self.args = args
        self.user = user

        # If a tool object is provided, we use it directly, otherwise pull via name
        if tool_object is not None:
            self.tool = tool_object
        else:
            # Get the tool via name
            # TODO: So in theory, it's possible this retrieves a tool not provisioned to the agent
            # TODO: That would probably imply that agent_state is incorrectly configured
            self.tool = ToolManager().get_tool_by_name(tool_name=tool_name, actor=self.user)
            if not self.tool:
                raise ValueError(
                    f"Agent attempted to invoke tool {self.tool_name} that does not exist for organization {self.user.organization_id}"
                )

        self.sandbox_config_manager = SandboxConfigManager(tool_settings)
        self.force_recreate = force_recreate

    def run(self, agent_state: Optional[AgentState] = None) -> SandboxRunResult:
        """
        Run the tool in a sandbox environment.

        Args:
            agent_state (Optional[AgentState]): The state of the agent invoking the tool

        Returns:
            Tuple[Any, Optional[AgentState]]: Tuple containing (tool_result, agent_state)
        """
        if tool_settings.e2b_api_key:
            logger.debug(f"Using e2b sandbox to execute {self.tool_name}")
            result = self.run_e2b_sandbox(agent_state=agent_state)
        else:
            logger.debug(f"Using local sandbox to execute {self.tool_name}")
            result = self.run_local_dir_sandbox(agent_state=agent_state)

        # Log out any stdout/stderr from the tool run
        logger.debug(f"Executed tool '{self.tool_name}', logging output from tool run: \n")
        for log_line in (result.stdout or []) + (result.stderr or []):
            logger.debug(f"{log_line}")
        logger.debug(f"Ending output log from tool run.")

        # Return result
        return result

    # local sandbox specific functions
    from contextlib import contextmanager

    @contextmanager
    def temporary_env_vars(self, env_vars: dict):
        original_env = os.environ.copy()  # Backup original environment variables
        os.environ.update(env_vars)  # Update with the new variables
        try:
            yield
        finally:
            os.environ.clear()
            os.environ.update(original_env)  # Restore original environment variables

    def run_local_dir_sandbox(self, agent_state: AgentState) -> SandboxRunResult:
        sbx_config = self.sandbox_config_manager.get_or_create_default_sandbox_config(sandbox_type=SandboxType.LOCAL, actor=self.user)
        local_configs = sbx_config.get_local_config()

        # Get environment variables for the sandbox
        env_vars = self.sandbox_config_manager.get_sandbox_env_vars_as_dict(sandbox_config_id=sbx_config.id, actor=self.user, limit=100)
        env = os.environ.copy()
        env.update(env_vars)

        # Safety checks
        if not os.path.isdir(local_configs.sandbox_dir):
            raise FileNotFoundError(f"Sandbox directory does not exist: {local_configs.sandbox_dir}")

        # Write the code to a temp file in the sandbox_dir
        with tempfile.NamedTemporaryFile(mode="w", dir=local_configs.sandbox_dir, suffix=".py", delete=False) as temp_file:
            if local_configs.use_venv:
                # If using venv, we need to wrap with special string markers to separate out the output and the stdout (since it is all in stdout)
                code = self.generate_execution_script(agent_state=agent_state, wrap_print_with_markers=True)
            else:
                code = self.generate_execution_script(agent_state=agent_state)

            temp_file.write(code)
            temp_file.flush()
            temp_file_path = temp_file.name

        try:
            if local_configs.use_venv:
                return self.run_local_dir_sandbox_venv(sbx_config, env, temp_file_path)
            else:
                return self.run_local_dir_sandbox_runpy(sbx_config, env_vars, temp_file_path)
        except Exception as e:
            logger.error(f"Executing tool {self.tool_name} has an unexpected error: {e}")
            logger.error(f"Logging out tool {self.tool_name} auto-generated code for debugging: \n\n{code}")
            raise e
        finally:
            # Clean up the temp file
            os.remove(temp_file_path)

    def run_local_dir_sandbox_venv(self, sbx_config: SandboxConfig, env: Dict[str, str], temp_file_path: str) -> SandboxRunResult:
        local_configs = sbx_config.get_local_config()
        venv_path = os.path.join(local_configs.sandbox_dir, local_configs.venv_name)

        # Safety checks for the venv: verify that the venv path exists and is a directory
        if not os.path.isdir(venv_path):
            logger.warning(f"Virtual environment directory does not exist at: {venv_path}, creating one now...")
            self.create_venv_for_local_sandbox(sandbox_dir_path=local_configs.sandbox_dir, venv_path=venv_path, env=env)

        # Ensure the python interpreter exists in the virtual environment
        python_executable = os.path.join(venv_path, "bin", "python3")
        if not os.path.isfile(python_executable):
            raise FileNotFoundError(f"Python executable not found in virtual environment: {python_executable}")

        # Set up env for venv
        env["VIRTUAL_ENV"] = venv_path
        env["PATH"] = os.path.join(venv_path, "bin") + ":" + env["PATH"]
        # Suppress all warnings
        env["PYTHONWARNINGS"] = "ignore"

        # Execute the code in a restricted subprocess
        try:
            result = subprocess.run(
                [os.path.join(venv_path, "bin", "python3"), temp_file_path],
                env=env,
                cwd=local_configs.sandbox_dir,  # Restrict execution to sandbox_dir
                timeout=60,
                capture_output=True,
                text=True,
            )
            func_result, stdout = self.parse_out_function_results_markers(result.stdout)
            func_return, agent_state = self.parse_best_effort(func_result)
            return SandboxRunResult(
                func_return=func_return,
                agent_state=agent_state,
                stdout=[stdout] if stdout else [],
                stderr=[result.stderr] if result.stderr else [],
                status="success",
                sandbox_config_fingerprint=sbx_config.fingerprint(),
            )

        except subprocess.CalledProcessError as e:
            logger.error(f"Executing tool {self.tool_name} has process error: {e}")
            func_return = get_friendly_error_msg(
                function_name=self.tool_name, exception_name=type(e).__name__, exception_message=str(e),
            )
            return SandboxRunResult(
                func_return=func_return,
                agent_state=None,
                stdout=[e.stdout] if e.stdout else [],
                stderr=[e.stderr] if e.stderr else [],
                status="error",
                sandbox_config_fingerprint=sbx_config.fingerprint(),
            )

        except subprocess.TimeoutExpired:
            raise TimeoutError(f"Executing tool {self.tool_name} has timed out.")

        except Exception as e:
            logger.error(f"Executing tool {self.tool_name} has an unexpected error: {e}")
            raise e

    def run_local_dir_sandbox_runpy(
        self, sbx_config: SandboxConfig, env_vars: Dict[str, str], temp_file_path: str
    ) -> SandboxRunResult:
        status = "success"
        agent_state, stderr = None, None

        # Redirect stdout and stderr to capture script output
        old_stdout = sys.stdout
        old_stderr = sys.stderr
        captured_stdout, captured_stderr = io.StringIO(), io.StringIO()
        sys.stdout = captured_stdout
        sys.stderr = captured_stderr

        try:
            # Execute the temp file
            with self.temporary_env_vars(env_vars):
                result = runpy.run_path(temp_file_path, init_globals=env_vars)

            # Fetch the result
            func_result = result.get(self.LOCAL_SANDBOX_RESULT_VAR_NAME)
            func_return, agent_state = self.parse_best_effort(func_result)

        except Exception as e:
            func_return = get_friendly_error_msg(
                function_name=self.tool_name, exception_name=type(e).__name__, exception_message=str(e)
            )
            traceback.print_exc(file=sys.stderr)
            status = "error"

        # Restore stdout and stderr and collect captured output
        sys.stdout = old_stdout
        sys.stderr = old_stderr
<<<<<<< HEAD
        stdout_output = [captured_stdout.getvalue()]
        stderr_output = [captured_stderr.getvalue()]
        stderr_output.append(error_msg if error_msg else "")
=======
        stdout_output = [captured_stdout.getvalue()] if captured_stdout.getvalue() else []
        stderr_output = [captured_stderr.getvalue()] if captured_stderr.getvalue() else []
>>>>>>> 372fa1d5

        return SandboxRunResult(
            func_return=func_return,
            agent_state=agent_state,
            stdout=stdout_output,
            stderr=stderr_output,
            status=status,
            sandbox_config_fingerprint=sbx_config.fingerprint(),
        )

    def parse_out_function_results_markers(self, text: str):
        if self.LOCAL_SANDBOX_RESULT_START_MARKER not in text:
            return "", text
        marker_len = len(self.LOCAL_SANDBOX_RESULT_START_MARKER)
        start_index = text.index(self.LOCAL_SANDBOX_RESULT_START_MARKER) + marker_len
        end_index = text.index(self.LOCAL_SANDBOX_RESULT_END_MARKER)
        return text[start_index:end_index], text[: start_index - marker_len] + text[end_index + +marker_len :]

    def create_venv_for_local_sandbox(self, sandbox_dir_path: str, venv_path: str, env: Dict[str, str]):
        # Step 1: Create the virtual environment
        venv.create(venv_path, with_pip=True)

        pip_path = os.path.join(venv_path, "bin", "pip")
        try:
            # Step 2: Upgrade pip
            logger.info("Upgrading pip in the virtual environment...")
            subprocess.run([pip_path, "install", "--upgrade", "pip"], env=env, check=True)

            # Step 3: Install packages from requirements.txt if provided
            requirements_txt_path = os.path.join(sandbox_dir_path, self.REQUIREMENT_TXT_NAME)
            if os.path.isfile(requirements_txt_path):
                logger.info(f"Installing packages from requirements file: {requirements_txt_path}")
                subprocess.run([pip_path, "install", "-r", requirements_txt_path], env=env, check=True)
                logger.info("Successfully installed packages from requirements.txt")
            else:
                logger.warning("No requirements.txt file provided or the file does not exist. Skipping package installation.")

        except subprocess.CalledProcessError as e:
            logger.error(f"Error while setting up the virtual environment: {e}")
            raise RuntimeError(f"Failed to set up the virtual environment: {e}")

    # e2b sandbox specific functions

    def run_e2b_sandbox(self, agent_state: AgentState) -> SandboxRunResult:
        sbx_config = self.sandbox_config_manager.get_or_create_default_sandbox_config(sandbox_type=SandboxType.E2B, actor=self.user)
        sbx = self.get_running_e2b_sandbox_with_same_state(sbx_config)
        if not sbx or self.force_recreate:
            sbx = self.create_e2b_sandbox_with_metadata_hash(sandbox_config=sbx_config)

        # Since this sandbox was used, we extend its lifecycle by the timeout
        sbx.set_timeout(sbx_config.get_e2b_config().timeout)

        # Get environment variables for the sandbox
        # TODO: We set limit to 100 here, but maybe we want it uncapped? Realistically this should be fine.
        env_vars = self.sandbox_config_manager.get_sandbox_env_vars_as_dict(sandbox_config_id=sbx_config.id, actor=self.user, limit=100)
        code = self.generate_execution_script(agent_state=agent_state)
        execution = sbx.run_code(code, envs=env_vars)
        if execution.results:
            func_return, agent_state = self.parse_best_effort(execution.results[0].text)
        elif execution.error:
            logger.error(f"Executing tool {self.tool_name} failed with {execution.error}")
<<<<<<< HEAD
            execution.logs.stderr.append(execution.error.traceback)
            execution.logs.stderr.append(f"{execution.error.name}: {execution.error.value}")
        elif len(execution.results) == 0:
            raise ValueError(f"Tool {self.tool_name} returned execution with None")
=======
            func_return = get_friendly_error_msg(
                function_name=self.tool_name, exception_name=execution.error.name, exception_message=execution.error.value
            )
            execution.logs.stderr.append(execution.error.traceback)
>>>>>>> 372fa1d5
        else:
            raise ValueError(f"Tool {self.tool_name} returned execution with None")
        
        return SandboxRunResult(
            func_return=func_return,
            agent_state=agent_state,
            stdout=execution.logs.stdout,
            stderr=execution.logs.stderr,
            status="error" if execution.error else "success",
            sandbox_config_fingerprint=sbx_config.fingerprint(),
        )

    def parse_exception_from_e2b_execution(self, e2b_execution: "Execution") -> Exception:
        builtins_dict = __builtins__ if isinstance(__builtins__, dict) else vars(__builtins__)
        # Dynamically fetch the exception class from builtins, defaulting to Exception if not found
        exception_class = builtins_dict.get(e2b_execution.error.name, Exception)
        return exception_class(e2b_execution.error.value)

    def get_running_e2b_sandbox_with_same_state(self, sandbox_config: SandboxConfig) -> Optional["Sandbox"]:
        from e2b_code_interpreter import Sandbox

        # List running sandboxes and access metadata.
        running_sandboxes = self.list_running_e2b_sandboxes()

        # Hash the config to check the state
        state_hash = sandbox_config.fingerprint()
        for sandbox in running_sandboxes:
            if self.METADATA_CONFIG_STATE_KEY in sandbox.metadata and sandbox.metadata[self.METADATA_CONFIG_STATE_KEY] == state_hash:
                return Sandbox.connect(sandbox.sandbox_id)

        return None

    def create_e2b_sandbox_with_metadata_hash(self, sandbox_config: SandboxConfig) -> "Sandbox":
        from e2b_code_interpreter import Sandbox

        state_hash = sandbox_config.fingerprint()
        e2b_config = sandbox_config.get_e2b_config()
        if e2b_config.template:
            sbx = Sandbox(sandbox_config.get_e2b_config().template, metadata={self.METADATA_CONFIG_STATE_KEY: state_hash})
        else:
            # no template
            sbx = Sandbox(metadata={self.METADATA_CONFIG_STATE_KEY: state_hash}, **e2b_config.model_dump(exclude={"pip_requirements"}))

        # install pip requirements
        if e2b_config.pip_requirements:
            for package in e2b_config.pip_requirements:
                sbx.commands.run(f"pip install {package}")
        return sbx

    def list_running_e2b_sandboxes(self):
        from e2b_code_interpreter import Sandbox

        # List running sandboxes and access metadata.
        return Sandbox.list()

    # general utility functions

    def parse_best_effort(self, text: str) -> Any:
        if not text:
            return None, None
        result = pickle.loads(base64.b64decode(text))
        agent_state = None
        if not result["agent_state"] is None:
            agent_state = result["agent_state"]
        return result["results"], agent_state

    def parse_function_arguments(self, source_code: str, tool_name: str):
        """Get arguments of a function from its source code"""
        tree = ast.parse(source_code)
        args = []
        for node in ast.walk(tree):
            if isinstance(node, ast.FunctionDef) and node.name == tool_name:
                for arg in node.args.args:
                    args.append(arg.arg)
        return args

    def generate_execution_script(self, agent_state: AgentState, wrap_print_with_markers: bool = False) -> str:
        """
        Generate code to run inside of execution sandbox.
        Passes into a serialized agent state into the code, to be accessed by the tool.

        Args:
            agent_state (AgentState): The agent state
            wrap_print_with_markers (bool): If true, we wrap the final statement with a `print` and wrap with special markers

        Returns:
            code (str): The generated code strong
        """
        # dump JSON representation of agent state to re-load
        code = "from typing import *\n"
        code += "import pickle\n"
        code += "import sys\n"
        code += "import base64\n"

        # Load the agent state data into the program
        if agent_state:
            code += "import letta\n"
            code += "from letta import * \n"
            import pickle

            agent_state_pickle = pickle.dumps(agent_state)
            code += f"agent_state = pickle.loads({agent_state_pickle})\n"
        else:
            # agent state is None
            code += "agent_state = None\n"

        for param in self.args:
            code += self.initialize_param(param, self.args[param])

        if "agent_state" in self.parse_function_arguments(self.tool.source_code, self.tool.name):
            inject_agent_state = True
        else:
            inject_agent_state = False

        code += "\n" + self.tool.source_code + "\n"

        # TODO: handle wrapped print

        code += (
            self.LOCAL_SANDBOX_RESULT_VAR_NAME
            + ' = {"results": '
            + self.invoke_function_call(inject_agent_state=inject_agent_state)
            + ', "agent_state": agent_state}\n'
        )
        code += (
            f"{self.LOCAL_SANDBOX_RESULT_VAR_NAME} = base64.b64encode(pickle.dumps({self.LOCAL_SANDBOX_RESULT_VAR_NAME})).decode('utf-8')\n"
        )

        if wrap_print_with_markers:
            code += f"sys.stdout.write('{self.LOCAL_SANDBOX_RESULT_START_MARKER}')\n"
            code += f"sys.stdout.write(str({self.LOCAL_SANDBOX_RESULT_VAR_NAME}))\n"
            code += f"sys.stdout.write('{self.LOCAL_SANDBOX_RESULT_END_MARKER}')\n"
        else:
            code += f"{self.LOCAL_SANDBOX_RESULT_VAR_NAME}\n"

        return code

    def _convert_param_to_value(self, param_type: str, raw_value: str) -> str:

        if param_type == "string":
            value = "pickle.loads(" + str(pickle.dumps(raw_value)) + ")"

        elif param_type == "integer" or param_type == "boolean" or param_type == "number":
            value = raw_value

        elif param_type == "array":
            value = raw_value

        elif param_type == "object":
            value = raw_value

        else:
            raise TypeError(f"Unsupported type: {param_type}, raw_value={raw_value}")
        return str(value)

    def initialize_param(self, name: str, raw_value: str) -> str:
        params = self.tool.json_schema["parameters"]["properties"]
        spec = params.get(name)
        if spec is None:
            # ignore extra params (like 'self') for now
            return ""

        param_type = spec.get("type")
        if param_type is None and spec.get("parameters"):
            param_type = spec["parameters"].get("type")

        value = self._convert_param_to_value(param_type, raw_value)

        return name + " = " + value + "\n"

    def invoke_function_call(self, inject_agent_state: bool) -> str:
        """
        Generate the code string to call the function.

        Args:
            inject_agent_state (bool): Whether to inject the axgent's state as an input into the tool

        Returns:
            str: Generated code string for calling the tool
        """
        kwargs = []
        for name in self.args:
            if name in self.tool.json_schema["parameters"]["properties"]:
                kwargs.append(name)

        param_list = [f"{arg}={arg}" for arg in kwargs]
        if inject_agent_state:
            param_list.append("agent_state=agent_state")
        params = ", ".join(param_list)
        # if "agent_state" in kwargs:
        #    params += ", agent_state=agent_state"
        # TODO: fix to figure out when to insert agent state or not
        # params += "agent_state=agent_state"

        func_call_str = self.tool.name + "(" + params + ")"
        return func_call_str<|MERGE_RESOLUTION|>--- conflicted
+++ resolved
@@ -180,7 +180,9 @@
         except subprocess.CalledProcessError as e:
             logger.error(f"Executing tool {self.tool_name} has process error: {e}")
             func_return = get_friendly_error_msg(
-                function_name=self.tool_name, exception_name=type(e).__name__, exception_message=str(e),
+                function_name=self.tool_name,
+                exception_name=type(e).__name__,
+                exception_message=str(e),
             )
             return SandboxRunResult(
                 func_return=func_return,
@@ -198,9 +200,7 @@
             logger.error(f"Executing tool {self.tool_name} has an unexpected error: {e}")
             raise e
 
-    def run_local_dir_sandbox_runpy(
-        self, sbx_config: SandboxConfig, env_vars: Dict[str, str], temp_file_path: str
-    ) -> SandboxRunResult:
+    def run_local_dir_sandbox_runpy(self, sbx_config: SandboxConfig, env_vars: Dict[str, str], temp_file_path: str) -> SandboxRunResult:
         status = "success"
         agent_state, stderr = None, None
 
@@ -221,23 +221,15 @@
             func_return, agent_state = self.parse_best_effort(func_result)
 
         except Exception as e:
-            func_return = get_friendly_error_msg(
-                function_name=self.tool_name, exception_name=type(e).__name__, exception_message=str(e)
-            )
+            func_return = get_friendly_error_msg(function_name=self.tool_name, exception_name=type(e).__name__, exception_message=str(e))
             traceback.print_exc(file=sys.stderr)
             status = "error"
 
         # Restore stdout and stderr and collect captured output
         sys.stdout = old_stdout
         sys.stderr = old_stderr
-<<<<<<< HEAD
-        stdout_output = [captured_stdout.getvalue()]
-        stderr_output = [captured_stderr.getvalue()]
-        stderr_output.append(error_msg if error_msg else "")
-=======
         stdout_output = [captured_stdout.getvalue()] if captured_stdout.getvalue() else []
         stderr_output = [captured_stderr.getvalue()] if captured_stderr.getvalue() else []
->>>>>>> 372fa1d5
 
         return SandboxRunResult(
             func_return=func_return,
@@ -295,24 +287,18 @@
         env_vars = self.sandbox_config_manager.get_sandbox_env_vars_as_dict(sandbox_config_id=sbx_config.id, actor=self.user, limit=100)
         code = self.generate_execution_script(agent_state=agent_state)
         execution = sbx.run_code(code, envs=env_vars)
+
         if execution.results:
             func_return, agent_state = self.parse_best_effort(execution.results[0].text)
         elif execution.error:
             logger.error(f"Executing tool {self.tool_name} failed with {execution.error}")
-<<<<<<< HEAD
-            execution.logs.stderr.append(execution.error.traceback)
-            execution.logs.stderr.append(f"{execution.error.name}: {execution.error.value}")
-        elif len(execution.results) == 0:
-            raise ValueError(f"Tool {self.tool_name} returned execution with None")
-=======
             func_return = get_friendly_error_msg(
                 function_name=self.tool_name, exception_name=execution.error.name, exception_message=execution.error.value
             )
             execution.logs.stderr.append(execution.error.traceback)
->>>>>>> 372fa1d5
         else:
             raise ValueError(f"Tool {self.tool_name} returned execution with None")
-        
+
         return SandboxRunResult(
             func_return=func_return,
             agent_state=agent_state,
