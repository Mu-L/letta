--- conflicted
+++ resolved
@@ -1,10 +1,6 @@
 [tool.poetry]
 name = "letta"
-<<<<<<< HEAD
-version = "0.8.1"
-=======
 version = "0.8.2"
->>>>>>> 0c0f28f6
 packages = [
     {include = "letta"},
 ]
