[tool.poetry]
name = "letta"
<<<<<<< HEAD
version = "0.6.49"
=======
version = "0.6.48"
>>>>>>> 67b72565
packages = [
    {include = "letta"},
]
description = "Create LLM agents with long-term memory and custom tools"
authors = [
    "Letta Team <contact@letta.com>",
]
license = "Apache License"
readme = "README.md"

[tool.poetry.scripts]
letta = "letta.main:app"

[tool.poetry.dependencies]
python = "<3.14,>=3.10"
typer = {extras = ["all"], version = "^0.9.0"}
questionary = "^2.0.1"
pytz = "^2023.3.post1"
tqdm = "^4.66.1"
black = {extras = ["jupyter"], version = "^24.2.0"}
setuptools = "^70"
prettytable = "^3.9.0"
pgvector = { version = "^0.2.3", optional = true }
pre-commit = {version = "^3.5.0", optional = true }
pg8000 = {version = "^1.30.3", optional = true}
docstring-parser = ">=0.16,<0.17"
httpx = "^0.28.0"
numpy = "^1.26.2"
demjson3 = "^3.0.6"
pyyaml = "^6.0.1"
sqlalchemy-json = "^0.7.0"
fastapi = { version = "^0.115.6", optional = true}
uvicorn = {version = "^0.24.0.post1", optional = true}
pydantic = "^2.10.6"
html2text = "^2020.1.16"
sqlalchemy = "^2.0.25"
pexpect = {version = "^4.9.0", optional = true}
pyright = {version = "^1.1.347", optional = true}
qdrant-client = {version="^1.9.1", optional = true}
#pymilvus = {version ="^2.4.3", optional = true}
python-box = "^7.1.1"
sqlmodel = "^0.0.16"
autoflake = {version = "^2.3.0", optional = true}
python-multipart = "^0.0.19"
sqlalchemy-utils = "^0.41.2"
pytest-order = {version = "^1.2.0", optional = true}
pytest-asyncio = {version = "^0.23.2", optional = true}
pydantic-settings = "^2.2.1"
httpx-sse = "^0.4.0"
isort = { version = "^5.13.2", optional = true }
docker = {version = "^7.1.0", optional = true}
nltk = "^3.8.1"
jinja2 = "^3.1.5"
locust = {version = "^2.31.5", optional = true}
wikipedia = {version = "^1.4.0", optional = true}
composio-langchain = "^0.7.7"
composio-core = "^0.7.7"
alembic = "^1.13.3"
pyhumps = "^3.8.0"
psycopg2 = {version = "^2.9.10", optional = true}
psycopg2-binary = {version = "^2.9.10", optional = true}
pathvalidate = "^3.2.1"
langchain-community = {version = "^0.3.7", optional = true}
langchain = {version = "^0.3.7", optional = true}
sentry-sdk = {extras = ["fastapi"], version = "2.19.1"}
rich = "^13.9.4"
brotli = "^1.1.0"
grpcio = "^1.68.1"
grpcio-tools = "^1.68.1"
llama-index = "^0.12.2"
llama-index-embeddings-openai = "^0.3.1"
e2b-code-interpreter = {version = "^1.0.3", optional = true}
anthropic = "^0.49.0"
letta_client = "^0.1.97"
openai = "^1.60.0"
opentelemetry-api = "1.30.0"
opentelemetry-sdk = "1.30.0"
opentelemetry-instrumentation-requests = "0.51b0"
opentelemetry-exporter-otlp = "1.30.0"
google-genai = {version = "^1.1.0", optional = true}
faker = "^36.1.0"
colorama = "^0.4.6"
marshmallow-sqlalchemy = "^1.4.1"
boto3 = {version = "^1.36.24", optional = true}
datamodel-code-generator = {extras = ["http"], version = "^0.25.0"}
mcp = "^1.3.0"
firecrawl-py = "^1.15.0"


[tool.poetry.extras]
postgres = ["pgvector", "pg8000", "psycopg2-binary", "psycopg2"]
dev = ["pytest", "pytest-asyncio", "pexpect", "black", "pre-commit", "pyright", "pytest-order", "autoflake", "isort", "locust"]
server = ["websockets", "fastapi", "uvicorn"]
qdrant = ["qdrant-client"]
cloud-tool-sandbox = ["e2b-code-interpreter"]
external-tools = ["docker", "langchain", "wikipedia", "langchain-community"]
tests = ["wikipedia"]
bedrock = ["boto3"]
google = ["google-genai"]
desktop = ["pgvector", "pg8000", "psycopg2-binary", "psycopg2", "pyright", "websockets", "fastapi", "uvicorn", "docker", "langchain", "wikipedia", "langchain-community", "locust", "datamodel-code-generator", "mcp", "letta-client"]
all = ["pgvector", "pg8000", "psycopg2-binary", "psycopg2", "pytest", "pytest-asyncio", "pexpect", "black", "pre-commit", "pyright", "pytest-order", "autoflake", "isort", "websockets", "fastapi", "uvicorn", "docker", "langchain", "wikipedia", "langchain-community", "locust", "datamodel-code-generator"]


[tool.poetry.group.dev.dependencies]
black = "^24.4.2"
ipykernel = "^6.29.5"
ipdb = "^0.13.13"
pytest-mock = "^3.14.0"

[tool.black]
line-length = 140
target-version = ['py310', 'py311', 'py312', 'py313']
extend-exclude = "examples/*"

[build-system]
requires = ["poetry-core"]
build-backend = "poetry.core.masonry.api"

[tool.isort]
profile = "black"
line_length = 140
multi_line_output = 3
include_trailing_comma = true
force_grid_wrap = 0
use_parentheses = true<|MERGE_RESOLUTION|>--- conflicted
+++ resolved
@@ -1,10 +1,6 @@
 [tool.poetry]
 name = "letta"
-<<<<<<< HEAD
 version = "0.6.49"
-=======
-version = "0.6.48"
->>>>>>> 67b72565
 packages = [
     {include = "letta"},
 ]
