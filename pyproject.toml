[tool.poetry]
name = "letta"
<<<<<<< HEAD
version = "0.6.34"
=======
version = "0.6.33"
>>>>>>> c124e574
packages = [
    {include = "letta"},
]
description = "Create LLM agents with long-term memory and custom tools"
authors = [
    "Letta Team <contact@letta.com>",
]
license = "Apache License"
readme = "README.md"

[tool.poetry.scripts]
letta = "letta.main:app"

[tool.poetry.dependencies]
python = "<3.14,>=3.10"
typer = ">=0.12,<1.0"
questionary = "^2.0.1"
pytz = "^2023.3.post1"
tqdm = "^4.66.1"
black = {extras = ["jupyter"], version = "^24.2.0"}
setuptools = "^70"
datasets = { version = "^2.14.6", optional = true}
prettytable = "^3.9.0"
pgvector = { version = "^0.2.3", optional = true }
pre-commit = {version = "^3.5.0", optional = true }
pg8000 = {version = "^1.30.3", optional = true}
docstring-parser = ">=0.16,<0.17"
httpx = "^0.28.0"
numpy = "^1.26.2"
demjson3 = "^3.0.6"
pyyaml = "^6.0.1"
sqlalchemy-json = "^0.7.0"
fastapi = { version = "^0.115.6", optional = true}
uvicorn = {version = "^0.24.0.post1", optional = true}
pydantic = ">=2.7.4,<2.10.0"
html2text = "^2020.1.16"
docx2txt = "^0.8"
sqlalchemy = "^2.0.25"
pexpect = {version = "^4.9.0", optional = true}
pyright = {version = "^1.1.347", optional = true}
qdrant-client = {version="^1.9.1", optional = true}
#pymilvus = {version ="^2.4.3", optional = true}
python-box = "^7.1.1"
sqlmodel = "^0.0.16"
autoflake = {version = "^2.3.0", optional = true}
python-multipart = "^0.0.19"
sqlalchemy-utils = "^0.41.2"
pytest-order = {version = "^1.2.0", optional = true}
pytest-asyncio = {version = "^0.23.2", optional = true}
pydantic-settings = "^2.2.1"
httpx-sse = "^0.4.0"
isort = { version = "^5.13.2", optional = true }
docker = {version = "^7.1.0", optional = true}
nltk = "^3.8.1"
jinja2 = "^3.1.5"
locust = {version = "^2.31.5", optional = true}
wikipedia = {version = "^1.4.0", optional = true}
composio-langchain = "^0.7.2"
composio-core = "^0.7.2"
alembic = "^1.13.3"
pyhumps = "^3.8.0"
psycopg2 = {version = "^2.9.10", optional = true}
psycopg2-binary = {version = "^2.9.10", optional = true}
pathvalidate = "^3.2.1"
langchain-community = {version = "^0.3.7", optional = true}
langchain = {version = "^0.3.7", optional = true}
sentry-sdk = {extras = ["fastapi"], version = "2.19.1"}
rich = "^13.9.4"
brotli = "^1.1.0"
grpcio = "^1.68.1"
grpcio-tools = "^1.68.1"
llama-index = "^0.12.2"
llama-index-embeddings-openai = "^0.3.1"
e2b-code-interpreter = {version = "^1.0.3", optional = true}
anthropic = "^0.43.0"
letta_client = "^0.1.23"
openai = "^1.60.0"
google-genai = {version = "^1.1.0", optional = true}
faker = "^36.1.0"
colorama = "^0.4.6"
marshmallow-sqlalchemy = "^1.4.1"
boto3 = {version = "^1.36.24", optional = true}
opentelemetry-api = "^1.30.0"
opentelemetry-sdk = "^1.30.0"
opentelemetry-instrumentation-requests = "^0.51b0"
opentelemetry-exporter-otlp = "^1.30.0"


[tool.poetry.extras]
postgres = ["pgvector", "pg8000", "psycopg2-binary", "psycopg2"]
dev = ["pytest", "pytest-asyncio", "pexpect", "black", "pre-commit", "datasets", "pyright", "pytest-order", "autoflake", "isort", "locust"]
server = ["websockets", "fastapi", "uvicorn"]
qdrant = ["qdrant-client"]
cloud-tool-sandbox = ["e2b-code-interpreter"]
external-tools = ["docker", "langchain", "wikipedia", "langchain-community"]
tests = ["wikipedia"]
bedrock = ["boto3"]
google = ["google-genai"]
all = ["pgvector", "pg8000", "psycopg2-binary", "psycopg2", "pytest", "pytest-asyncio", "pexpect", "black", "pre-commit", "datasets", "pyright", "pytest-order", "autoflake", "isort", "websockets", "fastapi", "uvicorn", "docker", "langchain", "wikipedia", "langchain-community", "locust", "boto3", "google-genai"]

[tool.poetry.group.dev.dependencies]
black = "^24.4.2"
ipykernel = "^6.29.5"
ipdb = "^0.13.13"
pytest-mock = "^3.14.0"

[tool.black]
line-length = 140
target-version = ['py310', 'py311', 'py312', 'py313']
extend-exclude = "examples/*"

[build-system]
requires = ["poetry-core"]
build-backend = "poetry.core.masonry.api"

[tool.isort]
profile = "black"
line_length = 140
multi_line_output = 3
include_trailing_comma = true
force_grid_wrap = 0
use_parentheses = true<|MERGE_RESOLUTION|>--- conflicted
+++ resolved
@@ -1,10 +1,6 @@
 [tool.poetry]
 name = "letta"
-<<<<<<< HEAD
 version = "0.6.34"
-=======
-version = "0.6.33"
->>>>>>> c124e574
 packages = [
     {include = "letta"},
 ]
