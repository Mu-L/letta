import pytest
from sqlalchemy import delete

import letta.utils as utils
from letta.functions.functions import derive_openai_json_schema, parse_source_code
<<<<<<< HEAD
from letta.orm import Organization, Source, Tool, User
from letta.schemas.embedding_config import EmbeddingConfig
from letta.schemas.source import SourceCreate, SourceUpdate
from letta.schemas.tool import ToolCreate, ToolUpdate
=======
from letta.orm.organization import Organization
from letta.orm.tool import Tool
from letta.orm.user import User
from letta.schemas.agent import CreateAgent
from letta.schemas.embedding_config import EmbeddingConfig
from letta.schemas.llm_config import LLMConfig
from letta.schemas.memory import ChatMemory
from letta.schemas.organization import Organization as PydanticOrganization
from letta.schemas.tool import Tool as PydanticTool
from letta.schemas.tool import ToolUpdate
>>>>>>> 09e8d592
from letta.services.organization_manager import OrganizationManager

utils.DEBUG = True
from letta.config import LettaConfig
from letta.schemas.user import User as PydanticUser
from letta.schemas.user import UserUpdate
from letta.server.server import SyncServer

DEFAULT_EMBEDDING_CONFIG = EmbeddingConfig(
    embedding_endpoint_type="hugging-face",
    embedding_endpoint="https://embeddings.memgpt.ai",
    embedding_model="letta-free",
    embedding_dim=1024,
    embedding_chunk_size=300,
    azure_endpoint=None,
    azure_version=None,
    azure_deployment=None,
)


@pytest.fixture(autouse=True)
def clear_tables(server: SyncServer):
    """Fixture to clear the organization table before each test."""
    with server.organization_manager.session_maker() as session:
        session.execute(delete(Source))
        session.execute(delete(Tool))  # Clear all records from the Tool table
        session.execute(delete(User))  # Clear all records from the user table
        session.execute(delete(Organization))  # Clear all records from the organization table
        session.commit()  # Commit the deletion


@pytest.fixture
def default_organization(server: SyncServer):
    """Fixture to create and return the default organization."""
    org = server.organization_manager.create_default_organization()
    yield org


@pytest.fixture
def default_user(server: SyncServer, default_organization):
    """Fixture to create and return the default user within the default organization."""
    user = server.user_manager.create_default_user(org_id=default_organization.id)
    yield user


@pytest.fixture
def other_user(server: SyncServer, default_organization):
    """Fixture to create and return the default user within the default organization."""
<<<<<<< HEAD
    user = server.user_manager.create_user(UserCreate(name="other", organization_id=default_organization.id))
=======
    user = server.user_manager.create_user(PydanticUser(name="other", organization_id=default_organization.id))
>>>>>>> 09e8d592
    yield user


@pytest.fixture
<<<<<<< HEAD
=======
def sarah_agent(server: SyncServer, default_user, default_organization):
    """Fixture to create and return a sample agent within the default organization."""
    agent_state = server.create_agent(
        request=CreateAgent(
            name="sarah_agent",
            memory=ChatMemory(
                human="Charles",
                persona="I am a helpful assistant",
            ),
            llm_config=LLMConfig.default_config("gpt-4"),
            embedding_config=EmbeddingConfig.default_config(provider="openai"),
        ),
        actor=default_user,
    )
    yield agent_state

    server.delete_agent(user_id=default_user.id, agent_id=agent_state.id)


@pytest.fixture
def charles_agent(server: SyncServer, default_user, default_organization):
    """Fixture to create and return a sample agent within the default organization."""
    agent_state = server.create_agent(
        request=CreateAgent(
            name="charles_agent",
            memory=ChatMemory(
                human="Sarah",
                persona="I am a helpful assistant",
            ),
            llm_config=LLMConfig.default_config("gpt-4"),
            embedding_config=EmbeddingConfig.default_config(provider="openai"),
        ),
        actor=default_user,
    )
    yield agent_state

    server.delete_agent(user_id=default_user.id, agent_id=agent_state.id)


@pytest.fixture
>>>>>>> 09e8d592
def tool_fixture(server: SyncServer, default_user, default_organization):
    """Fixture to create a tool with default settings and clean up after the test."""

    def print_tool(message: str):
        """
        Args:
            message (str): The message to print.

        Returns:
            str: The message that was printed.
        """
        print(message)
        return message

    # Set up tool details
    source_code = parse_source_code(print_tool)
    source_type = "python"
    description = "test_description"
    tags = ["test"]

<<<<<<< HEAD
    tool_create = ToolCreate(description=description, tags=tags, source_code=source_code, source_type=source_type)
    derived_json_schema = derive_openai_json_schema(source_code=tool_create.source_code, name=tool_create.name)
=======
    org = server.organization_manager.create_default_organization()
    user = server.user_manager.create_default_user()
    tool = PydanticTool(description=description, tags=tags, source_code=source_code, source_type=source_type)
    derived_json_schema = derive_openai_json_schema(source_code=tool.source_code, name=tool.name)

>>>>>>> 09e8d592
    derived_name = derived_json_schema["name"]
    tool.json_schema = derived_json_schema
    tool.name = derived_name

<<<<<<< HEAD
    tool = server.tool_manager.create_tool(tool_create, actor=default_user)

    # Yield the created tool for use in tests
    yield {"tool": tool, "tool_create": tool_create}
=======
    tool = server.tool_manager.create_tool(tool, actor=user)

    # Yield the created tool, organization, and user for use in tests
    yield {"tool": tool, "organization": org, "user": user, "tool_create": tool}
>>>>>>> 09e8d592


@pytest.fixture(scope="module")
def server():
    config = LettaConfig.load()

    config.save()

    server = SyncServer(init_with_default_org_and_user=False)
    return server


# ======================================================================================================================
# Organization Manager Tests
# ======================================================================================================================
def test_list_organizations(server: SyncServer):
    # Create a new org and confirm that it is created correctly
    org_name = "test"
    org = server.organization_manager.create_organization(pydantic_org=PydanticOrganization(name=org_name))

    orgs = server.organization_manager.list_organizations()
    assert len(orgs) == 1
    assert orgs[0].name == org_name

    # Delete it after
    server.organization_manager.delete_organization_by_id(org.id)
    assert len(server.organization_manager.list_organizations()) == 0


def test_create_default_organization(server: SyncServer):
    server.organization_manager.create_default_organization()
    retrieved = server.organization_manager.get_default_organization()
    assert retrieved.name == server.organization_manager.DEFAULT_ORG_NAME


def test_update_organization_name(server: SyncServer):
    org_name_a = "a"
    org_name_b = "b"
    org = server.organization_manager.create_organization(pydantic_org=PydanticOrganization(name=org_name_a))
    assert org.name == org_name_a
    org = server.organization_manager.update_organization_name_using_id(org_id=org.id, name=org_name_b)
    assert org.name == org_name_b


def test_list_organizations_pagination(server: SyncServer):
    server.organization_manager.create_organization(pydantic_org=PydanticOrganization(name="a"))
    server.organization_manager.create_organization(pydantic_org=PydanticOrganization(name="b"))

    orgs_x = server.organization_manager.list_organizations(limit=1)
    assert len(orgs_x) == 1

    orgs_y = server.organization_manager.list_organizations(cursor=orgs_x[0].id, limit=1)
    assert len(orgs_y) == 1
    assert orgs_y[0].name != orgs_x[0].name

    orgs = server.organization_manager.list_organizations(cursor=orgs_y[0].id, limit=1)
    assert len(orgs) == 0


# ======================================================================================================================
# User Manager Tests
# ======================================================================================================================
def test_list_users(server: SyncServer):
    # Create default organization
    org = server.organization_manager.create_default_organization()

    user_name = "user"
    user = server.user_manager.create_user(PydanticUser(name=user_name, organization_id=org.id))

    users = server.user_manager.list_users()
    assert len(users) == 1
    assert users[0].name == user_name

    # Delete it after
    server.user_manager.delete_user_by_id(user.id)
    assert len(server.user_manager.list_users()) == 0


def test_create_default_user(server: SyncServer):
    org = server.organization_manager.create_default_organization()
    server.user_manager.create_default_user(org_id=org.id)
    retrieved = server.user_manager.get_default_user()
    assert retrieved.name == server.user_manager.DEFAULT_USER_NAME


def test_update_user(server: SyncServer):
    # Create default organization
    default_org = server.organization_manager.create_default_organization()
    test_org = server.organization_manager.create_organization(PydanticOrganization(name="test_org"))

    user_name_a = "a"
    user_name_b = "b"

    # Assert it's been created
    user = server.user_manager.create_user(PydanticUser(name=user_name_a, organization_id=default_org.id))
    assert user.name == user_name_a

    # Adjust name
    user = server.user_manager.update_user(UserUpdate(id=user.id, name=user_name_b))
    assert user.name == user_name_b
    assert user.organization_id == OrganizationManager.DEFAULT_ORG_ID

    # Adjust org id
    user = server.user_manager.update_user(UserUpdate(id=user.id, organization_id=test_org.id))
    assert user.name == user_name_b
    assert user.organization_id == test_org.id


# ======================================================================================================================
# Tool Manager Tests
# ======================================================================================================================
def test_create_tool(server: SyncServer, tool_fixture, default_user, default_organization):
    tool = tool_fixture["tool"]
    tool_create = tool_fixture["tool_create"]

    # Assertions to ensure the created tool matches the expected values
    assert tool.created_by_id == default_user.id
    assert tool.organization_id == default_organization.id
    assert tool.description == tool_create.description
    assert tool.tags == tool_create.tags
    assert tool.source_code == tool_create.source_code
    assert tool.source_type == tool_create.source_type
    assert tool.json_schema == derive_openai_json_schema(source_code=tool_create.source_code, name=tool_create.name)


def test_get_tool_by_id(server: SyncServer, tool_fixture, default_user):
    tool = tool_fixture["tool"]

    # Fetch the tool by ID using the manager method
    fetched_tool = server.tool_manager.get_tool_by_id(tool.id, actor=default_user)

    # Assertions to check if the fetched tool matches the created tool
    assert fetched_tool.id == tool.id
    assert fetched_tool.name == tool.name
    assert fetched_tool.description == tool.description
    assert fetched_tool.tags == tool.tags
    assert fetched_tool.source_code == tool.source_code
    assert fetched_tool.source_type == tool.source_type


def test_get_tool_with_actor(server: SyncServer, tool_fixture, default_user):
    tool = tool_fixture["tool"]

    # Fetch the tool by name and organization ID
    fetched_tool = server.tool_manager.get_tool_by_name(tool.name, actor=default_user)

    # Assertions to check if the fetched tool matches the created tool
    assert fetched_tool.id == tool.id
    assert fetched_tool.name == tool.name
    assert fetched_tool.created_by_id == default_user.id
    assert fetched_tool.description == tool.description
    assert fetched_tool.tags == tool.tags
    assert fetched_tool.source_code == tool.source_code
    assert fetched_tool.source_type == tool.source_type


def test_list_tools(server: SyncServer, tool_fixture, default_user):
    tool = tool_fixture["tool"]

    # List tools (should include the one created by the fixture)
    tools = server.tool_manager.list_tools(actor=default_user)

    # Assertions to check that the created tool is listed
    assert len(tools) == 1
    assert any(t.id == tool.id for t in tools)


def test_update_tool_by_id(server: SyncServer, tool_fixture, default_user):
    tool = tool_fixture["tool"]
    updated_description = "updated_description"

    # Create a ToolUpdate object to modify the tool's description
    tool_update = ToolUpdate(description=updated_description)

    # Update the tool using the manager method
    server.tool_manager.update_tool_by_id(tool.id, tool_update, actor=default_user)

    # Fetch the updated tool to verify the changes
    updated_tool = server.tool_manager.get_tool_by_id(tool.id, actor=default_user)

    # Assertions to check if the update was successful
    assert updated_tool.description == updated_description


def test_update_tool_source_code_refreshes_schema_and_name(server: SyncServer, tool_fixture, default_user):
    def counter_tool(counter: int):
        """
        Args:
            counter (int): The counter to count to.

        Returns:
            bool: If it successfully counted to the counter.
        """
        for c in range(counter):
            print(c)

        return True

    # Test begins
    tool = tool_fixture["tool"]
    og_json_schema = tool_fixture["tool_create"].json_schema

    source_code = parse_source_code(counter_tool)

    # Create a ToolUpdate object to modify the tool's source_code
    tool_update = ToolUpdate(source_code=source_code)

    # Update the tool using the manager method
    server.tool_manager.update_tool_by_id(tool.id, tool_update, actor=default_user)

    # Fetch the updated tool to verify the changes
    updated_tool = server.tool_manager.get_tool_by_id(tool.id, actor=default_user)

    # Assertions to check if the update was successful, and json_schema is updated as well
    assert updated_tool.source_code == source_code
    assert updated_tool.json_schema != og_json_schema

    new_schema = derive_openai_json_schema(source_code=updated_tool.source_code)
    assert updated_tool.json_schema == new_schema


def test_update_tool_source_code_refreshes_schema_only(server: SyncServer, tool_fixture, default_user):
    def counter_tool(counter: int):
        """
        Args:
            counter (int): The counter to count to.

        Returns:
            bool: If it successfully counted to the counter.
        """
        for c in range(counter):
            print(c)

        return True

    # Test begins
    tool = tool_fixture["tool"]
    og_json_schema = tool_fixture["tool_create"].json_schema

    source_code = parse_source_code(counter_tool)
    name = "counter_tool"

    # Create a ToolUpdate object to modify the tool's source_code
    tool_update = ToolUpdate(name=name, source_code=source_code)

    # Update the tool using the manager method
    server.tool_manager.update_tool_by_id(tool.id, tool_update, actor=default_user)

    # Fetch the updated tool to verify the changes
    updated_tool = server.tool_manager.get_tool_by_id(tool.id, actor=default_user)

    # Assertions to check if the update was successful, and json_schema is updated as well
    assert updated_tool.source_code == source_code
    assert updated_tool.json_schema != og_json_schema

    new_schema = derive_openai_json_schema(source_code=updated_tool.source_code, name=updated_tool.name)
    assert updated_tool.json_schema == new_schema
    assert updated_tool.name == name


def test_update_tool_multi_user(server: SyncServer, tool_fixture, default_user, other_user):
    tool = tool_fixture["tool"]
    updated_description = "updated_description"

    # Create a ToolUpdate object to modify the tool's description
    tool_update = ToolUpdate(description=updated_description)

    # Update the tool using the manager method, but WITH THE OTHER USER'S ID!
    server.tool_manager.update_tool_by_id(tool.id, tool_update, actor=other_user)

    # Check that the created_by and last_updated_by fields are correct
    # Fetch the updated tool to verify the changes
    updated_tool = server.tool_manager.get_tool_by_id(tool.id, actor=default_user)

    assert updated_tool.last_updated_by_id == other_user.id
    assert updated_tool.created_by_id == default_user.id


def test_delete_tool_by_id(server: SyncServer, tool_fixture, default_user):
    tool = tool_fixture["tool"]

    # Delete the tool using the manager method
    server.tool_manager.delete_tool_by_id(tool.id, actor=default_user)

    tools = server.tool_manager.list_tools(actor=default_user)
    assert len(tools) == 0


# ======================================================================================================================
<<<<<<< HEAD
# Source Manager Tests
# ======================================================================================================================


def test_create_source(server: SyncServer, default_user):
    """Test creating a new source."""
    source_create = SourceCreate(
        name="Test Source",
        description="This is a test source.",
        metadata_={"type": "test"},
        embedding_config=DEFAULT_EMBEDDING_CONFIG,
    )
    source = server.source_manager.create_source(source_create=source_create, actor=default_user)

    # Assertions to check the created source
    assert source.name == source_create.name
    assert source.description == source_create.description
    assert source.metadata_ == source_create.metadata_
    assert source.organization_id == default_user.organization_id


def test_update_source(server: SyncServer, default_user):
    """Test updating an existing source."""
    source_create = SourceCreate(name="Original Source", description="Original description", embedding_config=DEFAULT_EMBEDDING_CONFIG)
    source = server.source_manager.create_source(source_create=source_create, actor=default_user)

    # Update the source
    update_data = SourceUpdate(name="Updated Source", description="Updated description", metadata_={"type": "updated"})
    updated_source = server.source_manager.update_source(source_id=source.id, source_update=update_data, actor=default_user)

    # Assertions to verify update
    assert updated_source.name == update_data.name
    assert updated_source.description == update_data.description
    assert updated_source.metadata_ == update_data.metadata_


def test_delete_source(server: SyncServer, default_user):
    """Test deleting a source."""
    source_create = SourceCreate(name="To Delete", description="This source will be deleted.", embedding_config=DEFAULT_EMBEDDING_CONFIG)
    source = server.source_manager.create_source(source_create=source_create, actor=default_user)

    # Delete the source
    deleted_source = server.source_manager.delete_source(source_id=source.id, actor=default_user)

    # Assertions to verify deletion
    assert deleted_source.id == source.id

    # Verify that the source no longer appears in list_sources
    sources = server.source_manager.list_sources(actor=default_user)
    assert len(sources) == 0


def test_list_sources(server: SyncServer, default_user):
    """Test listing sources with pagination."""
    # Create multiple sources
    server.source_manager.create_source(SourceCreate(name="Source 1", embedding_config=DEFAULT_EMBEDDING_CONFIG), actor=default_user)
    server.source_manager.create_source(SourceCreate(name="Source 2", embedding_config=DEFAULT_EMBEDDING_CONFIG), actor=default_user)

    # List sources without pagination
    sources = server.source_manager.list_sources(actor=default_user)
    assert len(sources) == 2

    # List sources with pagination
    paginated_sources = server.source_manager.list_sources(actor=default_user, limit=1)
    assert len(paginated_sources) == 1

    # Ensure cursor-based pagination works
    next_page = server.source_manager.list_sources(actor=default_user, cursor=paginated_sources[-1].id, limit=1)
    assert len(next_page) == 1
    assert next_page[0].name != paginated_sources[0].name


def test_get_source_by_id(server: SyncServer, default_user):
    """Test retrieving a source by ID."""
    source_create = SourceCreate(
        name="Retrieve by ID", description="Test source for ID retrieval", embedding_config=DEFAULT_EMBEDDING_CONFIG
    )
    source = server.source_manager.create_source(source_create=source_create, actor=default_user)

    # Retrieve the source by ID
    retrieved_source = server.source_manager.get_source_by_id(source_id=source.id, actor=default_user)

    # Assertions to verify the retrieved source matches the created one
    assert retrieved_source.id == source.id
    assert retrieved_source.name == source.name
    assert retrieved_source.description == source.description


def test_get_source_by_name(server: SyncServer, default_user):
    """Test retrieving a source by name."""
    source_create = SourceCreate(
        name="Unique Source", description="Test source for name retrieval", embedding_config=DEFAULT_EMBEDDING_CONFIG
    )
    source = server.source_manager.create_source(source_create=source_create, actor=default_user)

    # Retrieve the source by name
    retrieved_source = server.source_manager.get_source_by_name(source_name=source.name, actor=default_user)

    # Assertions to verify the retrieved source matches the created one
    assert retrieved_source.name == source.name
    assert retrieved_source.description == source.description


def test_update_source_no_changes(server: SyncServer, default_user):
    """Test update_source with no actual changes to verify logging and response."""
    source_create = SourceCreate(name="No Change Source", description="No changes", embedding_config=DEFAULT_EMBEDDING_CONFIG)
    source = server.source_manager.create_source(source_create=source_create, actor=default_user)

    # Attempt to update the source with identical data
    update_data = SourceUpdate(name="No Change Source", description="No changes")
    updated_source = server.source_manager.update_source(source_id=source.id, source_update=update_data, actor=default_user)

    # Assertions to ensure the update returned the source but made no modifications
    assert updated_source.id == source.id
    assert updated_source.name == source.name
    assert updated_source.description == source.description
=======
# AgentsTagsManager Tests
# ======================================================================================================================


def test_add_tag_to_agent(server: SyncServer, sarah_agent, default_user):
    # Add a tag to the agent
    tag_name = "test_tag"
    tag_association = server.agents_tags_manager.add_tag_to_agent(agent_id=sarah_agent.id, tag=tag_name, actor=default_user)

    # Assert that the tag association was created correctly
    assert tag_association.agent_id == sarah_agent.id
    assert tag_association.tag == tag_name


def test_add_duplicate_tag_to_agent(server: SyncServer, sarah_agent, default_user):
    # Add the same tag twice to the agent
    tag_name = "test_tag"
    first_tag = server.agents_tags_manager.add_tag_to_agent(agent_id=sarah_agent.id, tag=tag_name, actor=default_user)
    duplicate_tag = server.agents_tags_manager.add_tag_to_agent(agent_id=sarah_agent.id, tag=tag_name, actor=default_user)

    # Assert that the second addition returns the existing tag without creating a duplicate
    assert first_tag.agent_id == duplicate_tag.agent_id
    assert first_tag.tag == duplicate_tag.tag

    # Get all the tags belonging to the agent
    tags = server.agents_tags_manager.get_tags_for_agent(agent_id=sarah_agent.id, actor=default_user)
    assert len(tags) == 1
    assert tags[0] == first_tag.tag


def test_delete_tag_from_agent(server: SyncServer, sarah_agent, default_user):
    # Add a tag, then delete it
    tag_name = "test_tag"
    server.agents_tags_manager.add_tag_to_agent(agent_id=sarah_agent.id, tag=tag_name, actor=default_user)
    server.agents_tags_manager.delete_tag_from_agent(agent_id=sarah_agent.id, tag=tag_name, actor=default_user)

    # Assert the tag was deleted
    agent_tags = server.agents_tags_manager.get_agents_by_tag(tag=tag_name, actor=default_user)
    assert sarah_agent.id not in agent_tags


def test_delete_nonexistent_tag_from_agent(server: SyncServer, sarah_agent, default_user):
    # Attempt to delete a tag that doesn't exist
    tag_name = "nonexistent_tag"
    with pytest.raises(ValueError, match=f"Tag '{tag_name}' not found for agent '{sarah_agent.id}'"):
        server.agents_tags_manager.delete_tag_from_agent(agent_id=sarah_agent.id, tag=tag_name, actor=default_user)


def test_delete_tag_from_nonexistent_agent(server: SyncServer, default_user):
    # Attempt to delete a tag that doesn't exist
    tag_name = "nonexistent_tag"
    agent_id = "abc"
    with pytest.raises(ValueError, match=f"Tag '{tag_name}' not found for agent '{agent_id}'"):
        server.agents_tags_manager.delete_tag_from_agent(agent_id=agent_id, tag=tag_name, actor=default_user)


def test_get_agents_by_tag(server: SyncServer, sarah_agent, charles_agent, default_user, default_organization):
    # Add a shared tag to multiple agents
    tag_name = "shared_tag"

    # Add the same tag to both agents
    server.agents_tags_manager.add_tag_to_agent(agent_id=sarah_agent.id, tag=tag_name, actor=default_user)
    server.agents_tags_manager.add_tag_to_agent(agent_id=charles_agent.id, tag=tag_name, actor=default_user)

    # Retrieve agents by tag
    agent_ids = server.agents_tags_manager.get_agents_by_tag(tag=tag_name, actor=default_user)

    # Assert that both agents are returned for the tag
    assert sarah_agent.id in agent_ids
    assert charles_agent.id in agent_ids
    assert len(agent_ids) == 2

    # Delete tags from only sarah agent
    server.agents_tags_manager.delete_all_tags_from_agent(agent_id=sarah_agent.id, actor=default_user)
    agent_ids = server.agents_tags_manager.get_agents_by_tag(tag=tag_name, actor=default_user)
    # Assert that both agents are returned for the tag
    assert sarah_agent.id not in agent_ids
    assert charles_agent.id in agent_ids
    assert len(agent_ids) == 1
>>>>>>> 09e8d592
<|MERGE_RESOLUTION|>--- conflicted
+++ resolved
@@ -3,12 +3,7 @@
 
 import letta.utils as utils
 from letta.functions.functions import derive_openai_json_schema, parse_source_code
-<<<<<<< HEAD
 from letta.orm import Organization, Source, Tool, User
-from letta.schemas.embedding_config import EmbeddingConfig
-from letta.schemas.source import SourceCreate, SourceUpdate
-from letta.schemas.tool import ToolCreate, ToolUpdate
-=======
 from letta.orm.organization import Organization
 from letta.orm.tool import Tool
 from letta.orm.user import User
@@ -17,9 +12,9 @@
 from letta.schemas.llm_config import LLMConfig
 from letta.schemas.memory import ChatMemory
 from letta.schemas.organization import Organization as PydanticOrganization
+from letta.schemas.source import SourceCreate, SourceUpdate
 from letta.schemas.tool import Tool as PydanticTool
 from letta.schemas.tool import ToolUpdate
->>>>>>> 09e8d592
 from letta.services.organization_manager import OrganizationManager
 
 utils.DEBUG = True
@@ -68,17 +63,11 @@
 @pytest.fixture
 def other_user(server: SyncServer, default_organization):
     """Fixture to create and return the default user within the default organization."""
-<<<<<<< HEAD
-    user = server.user_manager.create_user(UserCreate(name="other", organization_id=default_organization.id))
-=======
     user = server.user_manager.create_user(PydanticUser(name="other", organization_id=default_organization.id))
->>>>>>> 09e8d592
     yield user
 
 
 @pytest.fixture
-<<<<<<< HEAD
-=======
 def sarah_agent(server: SyncServer, default_user, default_organization):
     """Fixture to create and return a sample agent within the default organization."""
     agent_state = server.create_agent(
@@ -119,7 +108,6 @@
 
 
 @pytest.fixture
->>>>>>> 09e8d592
 def tool_fixture(server: SyncServer, default_user, default_organization):
     """Fixture to create a tool with default settings and clean up after the test."""
 
@@ -140,31 +128,17 @@
     description = "test_description"
     tags = ["test"]
 
-<<<<<<< HEAD
-    tool_create = ToolCreate(description=description, tags=tags, source_code=source_code, source_type=source_type)
-    derived_json_schema = derive_openai_json_schema(source_code=tool_create.source_code, name=tool_create.name)
-=======
-    org = server.organization_manager.create_default_organization()
-    user = server.user_manager.create_default_user()
     tool = PydanticTool(description=description, tags=tags, source_code=source_code, source_type=source_type)
     derived_json_schema = derive_openai_json_schema(source_code=tool.source_code, name=tool.name)
 
->>>>>>> 09e8d592
     derived_name = derived_json_schema["name"]
     tool.json_schema = derived_json_schema
     tool.name = derived_name
 
-<<<<<<< HEAD
-    tool = server.tool_manager.create_tool(tool_create, actor=default_user)
-
-    # Yield the created tool for use in tests
-    yield {"tool": tool, "tool_create": tool_create}
-=======
-    tool = server.tool_manager.create_tool(tool, actor=user)
+    tool = server.tool_manager.create_tool(tool, actor=default_user)
 
     # Yield the created tool, organization, and user for use in tests
-    yield {"tool": tool, "organization": org, "user": user, "tool_create": tool}
->>>>>>> 09e8d592
+    yield {"tool": tool}
 
 
 @pytest.fixture(scope="module")
@@ -278,16 +252,10 @@
 # ======================================================================================================================
 def test_create_tool(server: SyncServer, tool_fixture, default_user, default_organization):
     tool = tool_fixture["tool"]
-    tool_create = tool_fixture["tool_create"]
 
     # Assertions to ensure the created tool matches the expected values
     assert tool.created_by_id == default_user.id
     assert tool.organization_id == default_organization.id
-    assert tool.description == tool_create.description
-    assert tool.tags == tool_create.tags
-    assert tool.source_code == tool_create.source_code
-    assert tool.source_type == tool_create.source_type
-    assert tool.json_schema == derive_openai_json_schema(source_code=tool_create.source_code, name=tool_create.name)
 
 
 def test_get_tool_by_id(server: SyncServer, tool_fixture, default_user):
@@ -365,7 +333,7 @@
 
     # Test begins
     tool = tool_fixture["tool"]
-    og_json_schema = tool_fixture["tool_create"].json_schema
+    og_json_schema = tool.json_schema
 
     source_code = parse_source_code(counter_tool)
 
@@ -402,7 +370,7 @@
 
     # Test begins
     tool = tool_fixture["tool"]
-    og_json_schema = tool_fixture["tool_create"].json_schema
+    og_json_schema = tool.json_schema
 
     source_code = parse_source_code(counter_tool)
     name = "counter_tool"
@@ -454,7 +422,6 @@
 
 
 # ======================================================================================================================
-<<<<<<< HEAD
 # Source Manager Tests
 # ======================================================================================================================
 
@@ -571,7 +538,9 @@
     assert updated_source.id == source.id
     assert updated_source.name == source.name
     assert updated_source.description == source.description
-=======
+
+
+# ======================================================================================================================
 # AgentsTagsManager Tests
 # ======================================================================================================================
 
@@ -650,5 +619,4 @@
     # Assert that both agents are returned for the tag
     assert sarah_agent.id not in agent_ids
     assert charles_agent.id in agent_ids
-    assert len(agent_ids) == 1
->>>>>>> 09e8d592
+    assert len(agent_ids) == 1