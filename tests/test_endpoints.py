--- conflicted
+++ resolved
@@ -1,24 +1,4 @@
 import os
-<<<<<<< HEAD
-import uuid
-from typing import Optional
-
-from letta import LocalClient, RESTClient, create_client
-from letta.agent import Agent
-from letta.config import LettaConfig
-from letta.embeddings import embedding_model
-from letta.llm_api.llm_api_tools import create
-from letta.prompts import gpt_system
-from letta.schemas.embedding_config import EmbeddingConfig
-from letta.schemas.llm_config import LLMConfig
-from letta.schemas.message import Message
-
-messages = [Message(role="system", text=gpt_system.get_system_text("memgpt_chat")), Message(role="user", text="How are you?")]
-
-# defaults (letta hosted)
-embedding_config_path = "configs/embedding_model_configs/letta-hosted.json"
-llm_config_path = "configs/llm_model_configs/letta-hosted.json"
-=======
 
 from tests.helpers.endpoints_helper import (
     check_agent_archival_memory_retrieval,
@@ -29,77 +9,12 @@
     check_response_contains_keyword,
     run_embedding_endpoint,
 )
->>>>>>> 1c9840a4
 
 # directories
 embedding_config_dir = "configs/embedding_model_configs"
 llm_config_dir = "configs/llm_model_configs"
 
-# Generate uuid for agent name for this example
-namespace = uuid.NAMESPACE_DNS
-agent_uuid = str(uuid.uuid5(namespace, "letta-endpoint-tests"))
 
-<<<<<<< HEAD
-
-def clean_up_agent(client: LocalClient | RESTClient):
-    # Clear all agents
-    for agent_state in client.list_agents():
-        if agent_state.name == agent_uuid:
-            client.delete_agent(agent_id=agent_state.id)
-            print(f"Deleted agent: {agent_state.name} with ID {str(agent_state.id)}")
-
-
-def run_llm_endpoint(filename, max_tokens: Optional[int] = None):
-    config_data = json.load(open(filename, "r"))
-    print(config_data)
-    llm_config = LLMConfig(**config_data)
-    embedding_config = EmbeddingConfig(**json.load(open(embedding_config_path)))
-
-    # setup config
-    config = LettaConfig()
-    config.default_llm_config = llm_config
-    config.default_embedding_config = embedding_config
-    config.save()
-
-    client = create_client()
-    clean_up_agent(client)
-    agent_state = client.create_agent(name=agent_uuid, llm_config=llm_config, embedding_config=embedding_config)
-    tools = [client.get_tool(client.get_tool_id(name=name)) for name in agent_state.tools]
-    agent = Agent(
-        interface=None,
-        tools=tools,
-        agent_state=agent_state,
-        # gpt-3.5-turbo tends to omit inner monologue, relax th is requirement for now
-        first_message_verify_mono=True,
-    )
-
-    response = create(
-        llm_config=llm_config,
-        user_id=uuid.UUID(int=1),  # dummy user_id
-        # messages=agent_state.messages,
-        messages=agent._messages,
-        functions=agent.functions,
-        functions_python=agent.functions_python,
-        max_tokens=max_tokens,
-    )
-    client.delete_agent(agent_state.id)
-    assert response is not None
-
-
-def run_embedding_endpoint(filename):
-    # load JSON file
-    config_data = json.load(open(filename, "r"))
-    print(config_data)
-    embedding_config = EmbeddingConfig(**config_data)
-    model = embedding_model(embedding_config)
-    query_text = "hello"
-    query_vec = model.get_text_embedding(query_text)
-    print("vector dim", len(query_vec))
-    assert query_vec is not None
-
-
-def test_llm_endpoint_openai():
-=======
 # ======================================================================================================================
 # OPENAI TESTS
 # ======================================================================================================================
@@ -119,7 +34,6 @@
 
 
 def test_openai_gpt_4_uses_external_tool():
->>>>>>> 1c9840a4
     filename = os.path.join(llm_config_dir, "gpt-4.json")
     response = check_agent_uses_external_tool(filename)
     # Log out successful response
@@ -153,6 +67,15 @@
 
 
 # ======================================================================================================================
+# OPENAI TESTS
+# ======================================================================================================================
+def test_llm_endpoint_azure():
+    filename = os.path.join(llm_config_dir, "azure-gpt-4o-mini.json")
+    # We set max tokens to something ridiculously low here to avoid Azure rate limiting for now
+    check_first_response_is_valid_for_llm_endpoint(filename)
+
+
+# ======================================================================================================================
 # LETTA HOSTED
 # ======================================================================================================================
 def test_llm_endpoint_letta_hosted():
@@ -183,17 +106,6 @@
     run_embedding_endpoint(filename)
 
 
-<<<<<<< HEAD
-def test_llm_endpoint_anthropic():
-    filename = os.path.join(llm_config_dir, "anthropic.json")
-    run_llm_endpoint(filename)
-
-
-def test_llm_endpoint_azure():
-    filename = os.path.join(llm_config_dir, "azure-gpt-4o-mini.json")
-    # We set max tokens to something ridiculously low here to avoid Azure rate limiting for now
-    run_llm_endpoint(filename, max_tokens=1)
-=======
 # ======================================================================================================================
 # ANTHROPIC TESTS
 # ======================================================================================================================
@@ -245,5 +157,4 @@
 # ======================================================================================================================
 def test_llm_endpoint_groq():
     filename = os.path.join(llm_config_dir, "groq.json")
-    check_first_response_is_valid_for_llm_endpoint(filename)
->>>>>>> 1c9840a4
+    check_first_response_is_valid_for_llm_endpoint(filename)