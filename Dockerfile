# Start with pgvector base for builder
FROM ankane/pgvector:v0.5.1 AS builder

# Install Python and required packages
RUN apt-get update && apt-get install -y \
    python3 \
    python3-venv \
    python3-pip \
    python3-full \
    build-essential \
    libpq-dev \
    python3-dev \
    && rm -rf /var/lib/apt/lists/*

ARG LETTA_ENVIRONMENT=PRODUCTION
ENV LETTA_ENVIRONMENT=${LETTA_ENVIRONMENT} \
    POETRY_NO_INTERACTION=1 \
    POETRY_VIRTUALENVS_IN_PROJECT=1 \
    POETRY_VIRTUALENVS_CREATE=1 \
    POETRY_CACHE_DIR=/tmp/poetry_cache

WORKDIR /app

# Create and activate virtual environment
RUN python3 -m venv /opt/venv
ENV PATH="/opt/venv/bin:$PATH"

# Now install poetry in the virtual environment
RUN pip install --no-cache-dir poetry==1.8.2

# Copy dependency files first
COPY pyproject.toml poetry.lock ./
# Then copy the rest of the application code
COPY . .

RUN poetry lock --no-update && \
    poetry install --all-extras && \
    rm -rf $POETRY_CACHE_DIR

# Runtime stage
FROM ankane/pgvector:v0.5.1 AS runtime

# Install Python packages and OpenTelemetry Collector
RUN apt-get update && apt-get install -y \
    python3 \
    python3-venv \
    curl \
    && rm -rf /var/lib/apt/lists/* \
    && mkdir -p /app \
    # Install OpenTelemetry Collector
    && curl -L https://github.com/open-telemetry/opentelemetry-collector-releases/releases/download/v0.96.0/otelcol-contrib_0.96.0_linux_amd64.tar.gz -o /tmp/otel-collector.tar.gz \
    && tar xzf /tmp/otel-collector.tar.gz -C /usr/local/bin \
    && rm /tmp/otel-collector.tar.gz \
    && mkdir -p /etc/otel

# Add OpenTelemetry Collector configs
COPY otel/otel-collector-config-file.yaml /etc/otel/config-file.yaml
COPY otel/otel-collector-config-clickhouse.yaml /etc/otel/config-clickhouse.yaml

ARG LETTA_ENVIRONMENT=PRODUCTION
ENV LETTA_ENVIRONMENT=${LETTA_ENVIRONMENT} \
    VIRTUAL_ENV="/app/.venv" \
    PATH="/app/.venv/bin:$PATH" \
    POSTGRES_USER=letta \
    POSTGRES_PASSWORD=letta \
    POSTGRES_DB=letta \
    COMPOSIO_DISABLE_VERSION_CHECK=true
<<<<<<< HEAD

=======
>>>>>>> 01f471f9

WORKDIR /app

# Copy virtual environment and app from builder
COPY --from=builder /app .

# Copy initialization SQL if it exists
COPY init.sql /docker-entrypoint-initdb.d/

EXPOSE 8283 5432 4317 4318

ENTRYPOINT ["/usr/local/bin/docker-entrypoint.sh"]
CMD ["./letta/server/startup.sh"]<|MERGE_RESOLUTION|>--- conflicted
+++ resolved
@@ -65,10 +65,6 @@
     POSTGRES_PASSWORD=letta \
     POSTGRES_DB=letta \
     COMPOSIO_DISABLE_VERSION_CHECK=true
-<<<<<<< HEAD
-
-=======
->>>>>>> 01f471f9
 
 WORKDIR /app
 
