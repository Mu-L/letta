--- conflicted
+++ resolved
@@ -66,10 +66,6 @@
     POSTGRES_DB=letta \
     COMPOSIO_DISABLE_VERSION_CHECK=true \
     LETTA_OTEL_EXPORTER_OTLP_ENDPOINT="http://localhost:4317"
-<<<<<<< HEAD
-
-=======
->>>>>>> 9ae82a61
 
 WORKDIR /app
 
