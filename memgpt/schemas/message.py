--- conflicted
+++ resolved
@@ -29,11 +29,7 @@
         func_args[inner_thoughts_key] = inner_thoughts
         # create the updated tool call (as a string)
         updated_tool_call = copy.deepcopy(tool_call)
-<<<<<<< HEAD
-        updated_tool_call.function.arguments = json.dumps(func_args)
-=======
         updated_tool_call.function.arguments = json_dumps(func_args)
->>>>>>> 9acf9318
         return updated_tool_call
     except json.JSONDecodeError as e:
         # TODO: change to logging
@@ -580,11 +576,7 @@
                 cohere_message = []
                 for tc in self.tool_calls:
                     # TODO better way to pack?
-<<<<<<< HEAD
-                    function_call_text = json.dumps(tc.to_dict())
-=======
                     function_call_text = json_dumps(tc.to_dict())
->>>>>>> 9acf9318
                     cohere_message.append(
                         {
                             "role": function_call_role,
