import datetime
import time
import uuid
from typing import Dict, List, Optional, Tuple, Union

import requests

from memgpt.config import MemGPTConfig
from memgpt.constants import BASE_TOOLS, DEFAULT_HUMAN, DEFAULT_PERSONA
from memgpt.data_sources.connectors import DataConnector
from memgpt.data_types import AgentState, EmbeddingConfig, LLMConfig, Source
from memgpt.functions.functions import parse_source_code
from memgpt.functions.schema_generator import generate_schema
from memgpt.memory import get_memory_functions

# new schemas
from memgpt.schemas.agent import AgentState, CreateAgent, UpdateAgentState
from memgpt.schemas.block import Human, Persona
from memgpt.schemas.memory import ChatMemory, Memory
from memgpt.schemas.tool import Tool, ToolCreate, ToolUpdate
from memgpt.schemas.user import UserCreate

# TODO: delete
from memgpt.server.rest_api.agents.command import CommandResponse
from memgpt.server.rest_api.agents.config import GetAgentResponse
from memgpt.server.rest_api.agents.index import CreateAgentResponse, ListAgentsResponse
from memgpt.server.rest_api.agents.memory import (
    ArchivalMemoryObject,
    GetAgentArchivalMemoryResponse,
    GetAgentMemoryResponse,
    InsertAgentArchivalMemoryResponse,
    UpdateAgentMemoryResponse,
)
from memgpt.server.rest_api.agents.message import (
    GetAgentMessagesResponse,
    UserMessageResponse,
)
from memgpt.server.rest_api.config.index import ConfigResponse
from memgpt.server.rest_api.humans.index import ListHumansResponse
from memgpt.server.rest_api.interface import QueuingInterface
from memgpt.server.rest_api.models.index import ListModelsResponse
from memgpt.server.rest_api.personas.index import ListPersonasResponse
from memgpt.server.rest_api.sources.index import ListSourcesResponse

# import pydantic response objects from memgpt.server.rest_api
from memgpt.server.rest_api.tools.index import CreateToolRequest, ListToolsResponse
from memgpt.server.server import SyncServer
from memgpt.utils import get_human_text


def create_client(base_url: Optional[str] = None, token: Optional[str] = None):
    if base_url is None:
        return LocalClient()
    else:
        return RESTClient(base_url, token)


class AbstractClient(object):
    def __init__(
        self,
        auto_save: bool = False,
        debug: bool = False,
    ):
        self.auto_save = auto_save
        self.debug = debug

    # agents

    def list_agents(self):
        """List all agents associated with a given user."""
        raise NotImplementedError

    def agent_exists(self, agent_id: Optional[str] = None, agent_name: Optional[str] = None) -> bool:
        """Check if an agent with the specified ID or name exists."""
        raise NotImplementedError

    def create_agent(
        self,
        name: Optional[str] = None,
        preset: Optional[str] = None,
        persona: Optional[str] = None,
        human: Optional[str] = None,
        embedding_config: Optional[EmbeddingConfig] = None,
        llm_config: Optional[LLMConfig] = None,
    ) -> AgentState:
        """Create a new agent with the specified configuration."""
        raise NotImplementedError

    def rename_agent(self, agent_id: uuid.UUID, new_name: str):
        """Rename the agent."""
        raise NotImplementedError

    def delete_agent(self, agent_id: uuid.UUID):
        """Delete the agent."""
        raise NotImplementedError

    def get_agent(self, agent_id: Optional[str] = None, agent_name: Optional[str] = None) -> AgentState:
        raise NotImplementedError

    # memory

    def get_agent_memory(self, agent_id: str) -> Dict:
        raise NotImplementedError

    def update_agent_core_memory(self, agent_id: str, human: Optional[str] = None, persona: Optional[str] = None) -> Dict:
        raise NotImplementedError

    # agent interactions

    def user_message(self, agent_id: str, message: str) -> Union[List[Dict], Tuple[List[Dict], int]]:
        raise NotImplementedError

    def run_command(self, agent_id: str, command: str) -> Union[str, None]:
        raise NotImplementedError

    def save(self):
        raise NotImplementedError

    # archival memory

    def get_agent_archival_memory(
        self, agent_id: uuid.UUID, before: Optional[uuid.UUID] = None, after: Optional[uuid.UUID] = None, limit: Optional[int] = 1000
    ):
        """Paginated get for the archival memory for an agent"""
        raise NotImplementedError

    def insert_archival_memory(self, agent_id: uuid.UUID, memory: str):
        """Insert archival memory into the agent."""
        raise NotImplementedError

    def delete_archival_memory(self, agent_id: uuid.UUID, memory_id: uuid.UUID):
        """Delete archival memory from the agent."""
        raise NotImplementedError

    # messages (recall memory)

    def get_messages(
        self, agent_id: uuid.UUID, before: Optional[uuid.UUID] = None, after: Optional[uuid.UUID] = None, limit: Optional[int] = 1000
    ):
        """Get messages for the agent."""
        raise NotImplementedError

    def send_message(self, agent_id: uuid.UUID, message: str, role: str, stream: Optional[bool] = False):
        """Send a message to the agent."""
        raise NotImplementedError

    # humans / personas

    def list_humans(self):
        """List all humans."""
        raise NotImplementedError

    def create_human(self, name: str, text: str):
        """Create a human."""
        raise NotImplementedError

    def list_personas(self):
        """List all personas."""
        raise NotImplementedError

    def create_persona(self, name: str, text: str):
        """Create a persona."""
        raise NotImplementedError

    # tools

    def list_tools(self):
        """List all tools."""
        raise NotImplementedError

    # data sources

    def list_sources(self):
        """List loaded sources"""
        raise NotImplementedError

    def delete_source(self):
        """Delete a source and associated data (including attached to agents)"""
        raise NotImplementedError

    def load_file_into_source(self, filename: str, source_id: uuid.UUID):
        """Load {filename} and insert into source"""
        raise NotImplementedError

    def create_source(self, name: str):
        """Create a new source"""
        raise NotImplementedError

    def attach_source_to_agent(self, source_id: uuid.UUID, agent_id: uuid.UUID):
        """Attach a source to an agent"""
        raise NotImplementedError

    def detach_source(self, source_id: uuid.UUID, agent_id: uuid.UUID):
        """Detach a source from an agent"""
        raise NotImplementedError

    # server configuration commands

    def list_models(self):
        """List all models."""
        raise NotImplementedError

    def get_config(self):
        """Get server config"""
        raise NotImplementedError


class RESTClient(AbstractClient):
    def __init__(
        self,
        base_url: str,
        token: str,
        debug: bool = False,
    ):
        super().__init__(debug=debug)
        self.base_url = base_url
        self.headers = {"accept": "application/json", "authorization": f"Bearer {token}"}

    def list_agents(self):
        response = requests.get(f"{self.base_url}/api/agents", headers=self.headers)
        return ListAgentsResponse(**response.json())

    def agent_exists(self, agent_id: Optional[str] = None, agent_name: Optional[str] = None) -> bool:
        response = requests.get(f"{self.base_url}/api/agents/{str(agent_id)}/config", headers=self.headers)
        if response.status_code == 404:
            # not found error
            return False
        elif response.status_code == 200:
            return True
        else:
            raise ValueError(f"Failed to check if agent exists: {response.text}")

    def get_tool(self, tool_name: str):
        response = requests.get(f"{self.base_url}/api/tools/{tool_name}", headers=self.headers)
        if response.status_code != 200:
            raise ValueError(f"Failed to get tool: {response.text}")
        return ToolModel(**response.json())

    def create_agent(
        self,
        name: Optional[str] = None,
        preset: Optional[str] = None,  # TODO: this should actually be re-named preset_name
        embedding_config: Optional[EmbeddingConfig] = None,
        llm_config: Optional[LLMConfig] = None,
        # memory
        memory: Memory = ChatMemory(human=get_human_text(DEFAULT_HUMAN), persona=get_human_text(DEFAULT_PERSONA)),
        # tools
        tools: Optional[List[str]] = None,
        include_base_tools: Optional[bool] = True,
        metadata: Optional[Dict] = {"human:": DEFAULT_HUMAN, "persona": DEFAULT_PERSONA},
    ) -> AgentState:
        """
        Create an agent

        Args:
            name (str): Name of the agent
            tools (List[str]): List of tools (by name) to attach to the agent
            include_base_tools (bool): Whether to include base tools (default: `True`)

        Returns:
            agent_state (AgentState): State of the the created agent.
        """
        if embedding_config or llm_config:
            raise ValueError("Cannot override embedding_config or llm_config when creating agent via REST API")

        # construct list of tools
        tool_names = []
        if tools:
            tool_names += tools
        if include_base_tools:
            tool_names += BASE_TOOLS

        # add memory tools
        memory_functions = get_memory_functions(memory)
        for func_name, func in memory_functions.items():
            tool = self.create_tool(func, name=func_name, tags=["memory", "memgpt-base"], update=True)
            tool_names.append(tool.name)

        # TODO: distinguish between name and objects
        # TODO: add metadata
        payload = {
            "config": {
                "name": name,
                "preset": preset,
                "persona": memory.memory["persona"].value,
                "human": memory.memory["human"].value,
                "function_names": tool_names,
                "metadata": metadata,
            }
        }
        response = requests.post(f"{self.base_url}/api/agents", json=payload, headers=self.headers)
        if response.status_code != 200:
            raise ValueError(f"Status {response.status_code} - Failed to create agent: {response.text}")
        response_obj = CreateAgentResponse(**response.json())
        return self.get_agent_response_to_state(response_obj)

    def get_agent_response_to_state(self, response: Union[GetAgentResponse, CreateAgentResponse]) -> AgentState:
        # TODO: eventually remove this conversion
        llm_config = LLMConfig(
            model=response.agent_state.llm_config.model,
            model_endpoint_type=response.agent_state.llm_config.model_endpoint_type,
            model_endpoint=response.agent_state.llm_config.model_endpoint,
            model_wrapper=response.agent_state.llm_config.model_wrapper,
            context_window=response.agent_state.llm_config.context_window,
        )
        embedding_config = EmbeddingConfig(
            embedding_endpoint_type=response.agent_state.embedding_config.embedding_endpoint_type,
            embedding_endpoint=response.agent_state.embedding_config.embedding_endpoint,
            embedding_model=response.agent_state.embedding_config.embedding_model,
            embedding_dim=response.agent_state.embedding_config.embedding_dim,
            embedding_chunk_size=response.agent_state.embedding_config.embedding_chunk_size,
        )
        agent_state = AgentState(
            id=response.agent_state.id,
            name=response.agent_state.name,
            user_id=response.agent_state.user_id,
            llm_config=llm_config,
            embedding_config=embedding_config,
            state=response.agent_state.state,
            system=response.agent_state.system,
            tools=response.agent_state.tools,
            _metadata=response.agent_state.metadata,
            # load datetime from timestampe
            created_at=datetime.datetime.fromtimestamp(response.agent_state.created_at, tz=datetime.timezone.utc),
        )
        return agent_state

    def rename_agent(self, agent_id: uuid.UUID, new_name: str):
        response = requests.patch(f"{self.base_url}/api/agents/{str(agent_id)}/rename", json={"agent_name": new_name}, headers=self.headers)
        assert response.status_code == 200, f"Failed to rename agent: {response.text}"
        response_obj = GetAgentResponse(**response.json())
        return self.get_agent_response_to_state(response_obj)

    def delete_agent(self, agent_id: uuid.UUID):
        """Delete the agent."""
        response = requests.delete(f"{self.base_url}/api/agents/{str(agent_id)}", headers=self.headers)
        assert response.status_code == 200, f"Failed to delete agent: {response.text}"

    def get_agent(self, agent_id: Optional[str] = None, agent_name: Optional[str] = None) -> AgentState:
        response = requests.get(f"{self.base_url}/api/agents/{str(agent_id)}/config", headers=self.headers)
        assert response.status_code == 200, f"Failed to get agent: {response.text}"
        response_obj = GetAgentResponse(**response.json())
        return self.get_agent_response_to_state(response_obj)

    # memory
    def get_agent_memory(self, agent_id: uuid.UUID) -> GetAgentMemoryResponse:
        response = requests.get(f"{self.base_url}/api/agents/{agent_id}/memory", headers=self.headers)
        return GetAgentMemoryResponse(**response.json())

    def update_agent_core_memory(self, agent_id: str, new_memory_contents: Dict) -> UpdateAgentMemoryResponse:
        response = requests.post(f"{self.base_url}/api/agents/{agent_id}/memory", json=new_memory_contents, headers=self.headers)
        return UpdateAgentMemoryResponse(**response.json())

    # agent interactions

    def user_message(self, agent_id: str, message: str) -> Union[List[Dict], Tuple[List[Dict], int]]:
        return self.send_message(agent_id, message, role="user")

    def run_command(self, agent_id: str, command: str) -> Union[str, None]:
        response = requests.post(f"{self.base_url}/api/agents/{str(agent_id)}/command", json={"command": command}, headers=self.headers)
        return CommandResponse(**response.json())

    def save(self):
        raise NotImplementedError

    # archival memory

    def get_agent_archival_memory(
        self, agent_id: uuid.UUID, before: Optional[uuid.UUID] = None, after: Optional[uuid.UUID] = None, limit: Optional[int] = 1000
    ):
        """Paginated get for the archival memory for an agent"""
        params = {"limit": limit}
        if before:
            params["before"] = str(before)
        if after:
            params["after"] = str(after)
        response = requests.get(f"{self.base_url}/api/agents/{str(agent_id)}/archival", params=params, headers=self.headers)
        assert response.status_code == 200, f"Failed to get archival memory: {response.text}"
        return GetAgentArchivalMemoryResponse(**response.json())

    def insert_archival_memory(self, agent_id: uuid.UUID, memory: str) -> GetAgentArchivalMemoryResponse:
        response = requests.post(f"{self.base_url}/api/agents/{agent_id}/archival", json={"content": memory}, headers=self.headers)
        if response.status_code != 200:
            raise ValueError(f"Failed to insert archival memory: {response.text}")
        return InsertAgentArchivalMemoryResponse(**response.json())

    def delete_archival_memory(self, agent_id: uuid.UUID, memory_id: uuid.UUID):
        response = requests.delete(f"{self.base_url}/api/agents/{agent_id}/archival?id={memory_id}", headers=self.headers)
        assert response.status_code == 200, f"Failed to delete archival memory: {response.text}"

    # messages (recall memory)

    def get_messages(
        self, agent_id: uuid.UUID, before: Optional[uuid.UUID] = None, after: Optional[uuid.UUID] = None, limit: Optional[int] = 1000
    ) -> GetAgentMessagesResponse:
        params = {"before": before, "after": after, "limit": limit}
        response = requests.get(f"{self.base_url}/api/agents/{agent_id}/messages-cursor", params=params, headers=self.headers)
        if response.status_code != 200:
            raise ValueError(f"Failed to get messages: {response.text}")
        return GetAgentMessagesResponse(**response.json())

    def send_message(self, agent_id: uuid.UUID, message: str, role: str, stream: Optional[bool] = False) -> UserMessageResponse:
        data = {"message": message, "role": role, "stream": stream}
        response = requests.post(f"{self.base_url}/api/agents/{agent_id}/messages", json=data, headers=self.headers)
        if response.status_code != 200:
            raise ValueError(f"Failed to send message: {response.text}")
        return UserMessageResponse(**response.json())

    # humans / personas

    def list_humans(self) -> ListHumansResponse:
        response = requests.get(f"{self.base_url}/api/humans", headers=self.headers)
        return ListHumansResponse(**response.json())

    def create_human(self, name: str, text: str) -> Human:
        data = {"name": name, "text": text}
        response = requests.post(f"{self.base_url}/api/humans", json=data, headers=self.headers)
        if response.status_code != 200:
            raise ValueError(f"Failed to create human: {response.text}")
        return Human(**response.json())

    def list_personas(self) -> ListPersonasResponse:
        response = requests.get(f"{self.base_url}/api/personas", headers=self.headers)
        return ListPersonasResponse(**response.json())

    def create_persona(self, name: str, text: str) -> Persona:
        data = {"name": name, "text": text}
        response = requests.post(f"{self.base_url}/api/personas", json=data, headers=self.headers)
        if response.status_code != 200:
            raise ValueError(f"Failed to create persona: {response.text}")
        return Persona(**response.json())

    def get_persona(self, name: str) -> Persona:
        response = requests.get(f"{self.base_url}/api/personas/{name}", headers=self.headers)
        if response.status_code == 404:
            return None
        elif response.status_code != 200:
            raise ValueError(f"Failed to get persona: {response.text}")
        return Persona(**response.json())

    def get_human(self, name: str) -> Human:
        response = requests.get(f"{self.base_url}/api/humans/{name}", headers=self.headers)
        if response.status_code == 404:
            return None
        elif response.status_code != 200:
            raise ValueError(f"Failed to get human: {response.text}")
        return Human(**response.json())

    # sources

    def list_sources(self):
        """List loaded sources"""
        response = requests.get(f"{self.base_url}/api/sources", headers=self.headers)
        response_json = response.json()
        return ListSourcesResponse(**response_json)

    def delete_source(self, source_id: uuid.UUID):
        """Delete a source and associated data (including attached to agents)"""
        response = requests.delete(f"{self.base_url}/api/sources/{str(source_id)}", headers=self.headers)
        assert response.status_code == 200, f"Failed to delete source: {response.text}"

    def get_job_status(self, job_id: uuid.UUID):
        response = requests.get(f"{self.base_url}/api/sources/status/{str(job_id)}", headers=self.headers)
        return JobModel(**response.json())

    def load_file_into_source(self, filename: str, source_id: uuid.UUID, blocking=True):
        """Load {filename} and insert into source"""
        files = {"file": open(filename, "rb")}

        # create job
        response = requests.post(f"{self.base_url}/api/sources/{source_id}/upload", files=files, headers=self.headers)
        if response.status_code != 200:
            raise ValueError(f"Failed to upload file to source: {response.text}")

        job = JobModel(**response.json())
        if blocking:
            # wait until job is completed
            while True:
                job = self.get_job_status(job.id)
                if job.status == JobStatus.completed:
                    break
                elif job.status == JobStatus.failed:
                    raise ValueError(f"Job failed: {job.metadata}")
                time.sleep(1)
        return job

    def create_source(self, name: str) -> Source:
        """Create a new source"""
        payload = {"name": name}
        response = requests.post(f"{self.base_url}/api/sources", json=payload, headers=self.headers)
        response_json = response.json()
        response_obj = SourceModel(**response_json)
        return Source(
            id=uuid.UUID(response_obj.id),
            name=response_obj.name,
            user_id=uuid.UUID(response_obj.user_id),
            created_at=response_obj.created_at,
            embedding_dim=response_obj.embedding_config["embedding_dim"],
            embedding_model=response_obj.embedding_config["embedding_model"],
        )

    def attach_source_to_agent(self, source_id: uuid.UUID, agent_id: uuid.UUID):
        """Attach a source to an agent"""
        params = {"agent_id": agent_id}
        response = requests.post(f"{self.base_url}/api/sources/{source_id}/attach", params=params, headers=self.headers)
        assert response.status_code == 200, f"Failed to attach source to agent: {response.text}"

    def detach_source(self, source_id: uuid.UUID, agent_id: uuid.UUID):
        """Detach a source from an agent"""
        params = {"agent_id": str(agent_id)}
        response = requests.post(f"{self.base_url}/api/sources/{source_id}/detach", params=params, headers=self.headers)
        assert response.status_code == 200, f"Failed to detach source from agent: {response.text}"

    # server configuration commands

    def list_models(self) -> ListModelsResponse:
        response = requests.get(f"{self.base_url}/api/models", headers=self.headers)
        return ListModelsResponse(**response.json())

    def get_config(self) -> ConfigResponse:
        response = requests.get(f"{self.base_url}/api/config", headers=self.headers)
        return ConfigResponse(**response.json())

    # tools

    def create_tool(
        self,
        func,
        name: Optional[str] = None,
        update: Optional[bool] = True,  # TODO: actually use this
        tags: Optional[List[str]] = None,
    ):
        """Create a tool

        Args:
            func (callable): The function to create a tool for.
            tags (Optional[List[str]], optional): Tags for the tool. Defaults to None.
            update (bool, optional): Update the tool if it already exists. Defaults to True.

        Returns:
            Tool object
        """

        # TODO: check if tool already exists
        # TODO: how to load modules?
        # parse source code/schema
        source_code = parse_source_code(func)
        json_schema = generate_schema(func, name)
        source_type = "python"
        json_schema["name"]

        # create data
        data = {"source_code": source_code, "source_type": source_type, "tags": tags, "json_schema": json_schema, "update": update}
        try:
            CreateToolRequest(**data)  # validate data
        except Exception as e:
            raise ValueError(f"Failed to create tool: {e}, invalid input {data}")

        # make REST request
        response = requests.post(f"{self.base_url}/api/tools", json=data, headers=self.headers)
        if response.status_code != 200:
            raise ValueError(f"Failed to create tool: {response.text}")
        return ToolModel(**response.json())

    def list_tools(self) -> ListToolsResponse:
        response = requests.get(f"{self.base_url}/api/tools", headers=self.headers)
        if response.status_code != 200:
            raise ValueError(f"Failed to list tools: {response.text}")
        return ListToolsResponse(**response.json()).tools

    def delete_tool(self, name: str):
        response = requests.delete(f"{self.base_url}/api/tools/{name}", headers=self.headers)
        if response.status_code != 200:
            raise ValueError(f"Failed to delete tool: {response.text}")
        return response.json()

    def get_tool(self, name: str):
        response = requests.get(f"{self.base_url}/api/tools/{name}", headers=self.headers)
        if response.status_code == 404:
            return None
        elif response.status_code != 200:
            raise ValueError(f"Failed to get tool: {response.text}")
        return ToolModel(**response.json())


class LocalClient(AbstractClient):
    def __init__(
        self,
        auto_save: bool = False,
        user_id: Optional[str] = None,
        debug: bool = False,
    ):
        """
        Initializes a new instance of Client class.
        :param auto_save: indicates whether to automatically save after every message.
        :param quickstart: allows running quickstart on client init.
        :param config: optional config settings to apply after quickstart
        :param debug: indicates whether to display debug messages.
        """
        self.auto_save = auto_save

        # determine user_id (pulled from local config)
        config = MemGPTConfig.load()
        if user_id:
            self.user_id = f"user-{user_id}"
        else:
            # TODO: find a neater way to do this
            self.user_id = f"user-{config.anon_clientid}"

        self.interface = QueuingInterface(debug=debug)
        self.server = SyncServer(default_interface_factory=lambda: self.interface)

        # create user if does not exist
        if not self.server.get_user(self.user_id):
            self.user = self.server.create_user(UserCreate())
            self.user_id = self.user.id
            print("Created new user:", self.user_id)

            # update config
            config.anon_clientid = str(self.user_id)
            config.save()

    # agents

    def list_agents(self) -> List[AgentState]:
        self.interface.clear()

        # TODO: fix the server function
        # return self.server.list_agents(user_id=self.user_id)

        return self.server.ms.list_agents(user_id=self.user_id)

    def agent_exists(self, agent_id: Optional[str] = None, agent_name: Optional[str] = None) -> bool:
        if not (agent_id or agent_name):
            raise ValueError(f"Either agent_id or agent_name must be provided")
        if agent_id and agent_name:
            raise ValueError(f"Only one of agent_id or agent_name can be provided")
        existing = self.list_agents()
        if agent_id:
            return str(agent_id) in [str(agent.id) for agent in existing]
        else:
            return agent_name in [str(agent.name) for agent in existing]

    def create_agent(
        self,
        name: Optional[str] = None,
        # model configs
        embedding_config: Optional[EmbeddingConfig] = None,
        llm_config: Optional[LLMConfig] = None,
        # memory
        memory: Memory = ChatMemory(human=get_human_text(DEFAULT_HUMAN), persona=get_human_text(DEFAULT_PERSONA)),
        # system
        system: Optional[str] = None,
        # tools
        tools: Optional[List[str]] = None,
        include_base_tools: Optional[bool] = True,
        # metadata
        metadata: Optional[Dict] = {"human:": DEFAULT_HUMAN, "persona": DEFAULT_PERSONA},
        description: Optional[str] = None,
    ) -> AgentState:
        if name and self.agent_exists(agent_name=name):
            raise ValueError(f"Agent with name {name} already exists (user_id={self.user_id})")

        # construct list of tools
        tool_names = []
        if tools:
            tool_names += tools
        if include_base_tools:
            tool_names += BASE_TOOLS

        # add memory tools
        memory_functions = get_memory_functions(memory)
        for func_name, func in memory_functions.items():
            tool = self.create_tool(func, name=func_name, tags=["memory", "memgpt-base"], update=True)
            tool_names.append(tool.name)

        self.interface.clear()

        # create agent
        agent_state = self.server.create_agent(
            CreateAgent(
                name=name,
                description=description,
                metadata_=metadata,
                memory=memory,
                tools=tool_names,
                system=system,
                llm_config=llm_config,
                embedding_config=embedding_config,
            ),
            user_id=self.user_id,
        )
        return agent_state

    def update_agent(
        self,
        agent_id: str,
        name: Optional[str] = None,
        description: Optional[str] = None,
        system: Optional[str] = None,
        tools: Optional[List[str]] = None,
        metadata: Optional[Dict] = None,
        llm_config: Optional[LLMConfig] = None,
        embedding_config: Optional[EmbeddingConfig] = None,
    ):
        self.interface.clear()
        agent_state = self.server.update_agent(
            UpdateAgentState(
                id=agent_id,
                name=name,
                system=system,
                tools=tools,
                description=description,
                metadata_=metadata,
                llm_config=llm_config,
                embedding_config=embedding_config,
            ),
            user_id=self.user_id,
        )
        return agent_state

    def update_agent_memory(self, agent_id: str, section: str, value: str):
        # get agent memory
        # TODO: implement this (not sure what it should look like)
        pass

    def delete_agent(self, agent_id: uuid.UUID):
        self.server.delete_agent(user_id=self.user_id, agent_id=agent_id)

    def get_agent_config(self, agent_id: uuid.UUID) -> AgentState:
        self.interface.clear()
        return self.server.get_agent_state(user_id=self.user_id, agent_id=agent_id)

<<<<<<< HEAD
    def get_agent_memory(self, agent_id: str) -> Memory:
=======
    def get_agent(self, agent_id: Optional[uuid.UUID] = None, agent_name: Optional[str] = None):
        return self.server.ms.get_agent(user_id=self.user_id, agent_id=agent_id, agent_name=agent_name)

    # presets
    def create_preset(self, preset: Preset) -> Preset:
        if preset.user_id is None:
            preset.user_id = self.user_id
        preset = self.server.create_preset(preset=preset)
        return preset

    def delete_preset(self, preset_id: uuid.UUID):
        preset = self.server.delete_preset(preset_id=preset_id, user_id=self.user_id)

    def list_presets(self) -> List[PresetModel]:
        return self.server.list_presets(user_id=self.user_id)

    # memory
    def get_agent_memory(self, agent_id: str) -> Dict:
>>>>>>> ebf59f9c
        memory = self.server.get_agent_memory(user_id=self.user_id, agent_id=agent_id)
        return memory

    # agent interactions

    def send_message(
        self,
        message: str,
        role: str,
        agent_id: Optional[uuid.UUID] = None,
        agent_name: Optional[str] = None,
        stream: Optional[bool] = False,
    ) -> UserMessageResponse:
        if not agent_id:
            assert agent_name, f"Either agent_id or agent_name must be provided"
            agent_state = self.get_agent(agent_name=agent_name)
            agent_id = agent_state.id

        if stream:
            # TODO: implement streaming with stream=True/False
            raise NotImplementedError
        self.interface.clear()
        if role == "system":
            usage = self.server.system_message(user_id=self.user_id, agent_id=agent_id, message=message)
        elif role == "user":
            usage = self.server.user_message(user_id=self.user_id, agent_id=agent_id, message=message)
        else:
            raise ValueError(f"Role {role} not supported")
        if self.auto_save:
            self.save()
        else:
            return UserMessageResponse(messages=self.interface.to_list(), usage=usage)

    def user_message(self, agent_id: str, message: str) -> UserMessageResponse:
        self.interface.clear()
        usage = self.server.user_message(user_id=self.user_id, agent_id=agent_id, message=message)
        if self.auto_save:
            self.save()
        else:
            return UserMessageResponse(messages=self.interface.to_list(), usage=usage)

    def run_command(self, agent_id: str, command: str) -> Union[str, None]:
        self.interface.clear()
        return self.server.run_command(user_id=self.user_id, agent_id=agent_id, command=command)

    def save(self):
        self.server.save_agents()

    # archival memory

    # humans / personas

    def create_human(self, name: str, text: str):
        return self.server.create_human(Human(name=name, text=text, user_id=self.user_id))

    def create_persona(self, name: str, text: str):
        return self.server.create_persona(Persona(name=name, text=text, user_id=self.user_id))

    def list_humans(self):
        return self.server.list_humans(user_id=self.user_id if self.user_id else self.user_id)

    def get_human(self, name: str):
        return self.server.get_human(name=name, user_id=self.user_id)

    def update_human(self, name: str, text: str):
        human = self.get_human(name)
        human.text = text
        return self.server.update_human(human)

    def delete_human(self, name: str):
        return self.server.delete_human(name, self.user_id)

    def list_personas(self):
        return self.server.list_personas(user_id=self.user_id)

    def get_persona(self, name: str):
        return self.server.get_persona(name=name, user_id=self.user_id)

    def update_persona(self, name: str, text: str):
        persona = self.get_persona(name)
        persona.text = text
        return self.server.update_persona(persona)

    def delete_persona(self, name: str):
        return self.server.delete_persona(name, self.user_id)

    # tools
    def create_tool(
        self,
        func,
        name: Optional[str] = None,
        update: Optional[bool] = True,  # TODO: actually use this
        tags: Optional[List[str]] = None,
    ) -> Tool:
        """
        Create a tool.

        Args:
            func (callable): The function to create a tool for.
            tags (Optional[List[str]], optional): Tags for the tool. Defaults to None.
            update (bool, optional): Update the tool if it already exists. Defaults to True.

        Returns:
            tool (ToolModel): The created tool.
        """

        # TODO: check if tool already exists
        # TODO: how to load modules?
        # parse source code/schema
        source_code = parse_source_code(func)
        json_schema = generate_schema(func, name)
        source_type = "python"
        tool_name = json_schema["name"]

        assert name is None or name == tool_name, f"Tool name {name} does not match schema name {tool_name}"

        # call server function
        return self.server.create_tool(
            ToolCreate(source_type=source_type, source_code=source_code, name=tool_name, json_schema=json_schema, tags=tags),
            user_id=self.user_id,
            update=update,
        )

    def update_tool(
        self,
        id: str,
        name: Optional[str] = None,
        func: Optional[callable] = None,
        tags: Optional[List[str]] = None,
    ) -> Tool:
        """
        Update existing tool

        Args:
            id (str): Unique ID for tool

        Returns:
            tool (Tool): Updated tool object

        """
        if func:
            source_code = parse_source_code(func)
            json_schema = generate_schema(func, name)
        else:
            source_code = None
            json_schema = None

        source_type = "python"
        tool_name = json_schema["name"] if name else name

        return self.server.update_tool(
            ToolUpdate(id=id, source_type=source_type, source_code=source_code, tags=tags, json_schema=json_schema, name=tool_name)
        )

    def list_tools(self):
        """List available tools.

        Returns:
            tools (List[ToolModel]): A list of available tools.

        """
        tools = self.server.list_tools(user_id=self.user_id)
        print("LIST TOOLS", [t.name for t in tools])
        return tools

    def get_tool(self, id: str) -> Tool:
        return self.server.get_tool(id)

    def delete_tool(self, id: str):
        return self.server.delete_tool(id)

    def get_tool_id(self, name: str) -> str:
        return self.server.get_tool_id(name, self.user_id)

    # data sources

    def load_data(self, connector: DataConnector, source_name: str):
        self.server.load_data(user_id=self.user_id, connector=connector, source_name=source_name)

    def create_source(self, name: str):
        return self.server.create_source(user_id=self.user_id, name=name)

    def delete_source(self, source_id: Optional[uuid.UUID] = None, source_name: Optional[str] = None):
        # TODO: delete source data
        self.server.delete_source(user_id=self.user.id, source_id=source_id, source_name=source_name)

    def get_source(self, source_id: Optional[uuid.UUID] = None, source_name: Optional[str] = None):
        return self.server.ms.get_source(user_id=self.user_id, source_id=source_id, source_name=source_name)

    def attach_source_to_agent(self, source_id: uuid.UUID, agent_id: uuid.UUID):
        self.server.attach_source_to_agent(user_id=self.user_id, source_id=source_id, agent_id=agent_id)

    def list_sources(self):
        return self.server.list_all_sources(user_id=self.user_id)

    def get_agent_archival_memory(
        self, agent_id: uuid.UUID, before: Optional[uuid.UUID] = None, after: Optional[uuid.UUID] = None, limit: Optional[int] = 1000
    ):
        self.interface.clear()
        # TODO need to add support for non-postgres here
        # chroma will throw:
        #     raise ValueError("Cannot run get_all_cursor with chroma")
        _, archival_json_records = self.server.get_agent_archival_cursor(
            user_id=self.user_id,
            agent_id=agent_id,
            after=after,
            before=before,
            limit=limit,
        )
        archival_memory_objects = [ArchivalMemoryObject(id=passage["id"], contents=passage["text"]) for passage in archival_json_records]
        return GetAgentArchivalMemoryResponse(archival_memory=archival_memory_objects)

    def insert_archival_memory(self, agent_id: uuid.UUID, memory: str) -> GetAgentArchivalMemoryResponse:
        memory_ids = self.server.insert_archival_memory(user_id=self.user_id, agent_id=agent_id, memory_contents=memory)
        return InsertAgentArchivalMemoryResponse(ids=memory_ids)

    def delete_archival_memory(self, agent_id: uuid.UUID, memory_id: uuid.UUID):
        self.server.delete_archival_memory(user_id=self.user_id, agent_id=agent_id, memory_id=memory_id)

    def get_messages(
        self, agent_id: uuid.UUID, before: Optional[uuid.UUID] = None, after: Optional[uuid.UUID] = None, limit: Optional[int] = 1000
    ) -> GetAgentMessagesResponse:
        self.interface.clear()
        [_, messages] = self.server.get_agent_recall_cursor(
            user_id=self.user_id, agent_id=agent_id, before=before, limit=limit, reverse=True
        )
        return GetAgentMessagesResponse(messages=messages)

    def list_models(self) -> ListModelsResponse:

        llm_config = LLMConfig(
            model=self.server.server_llm_config.model,
            model_endpoint=self.server.server_llm_config.model_endpoint,
            model_endpoint_type=self.server.server_llm_config.model_endpoint_type,
            model_wrapper=self.server.server_llm_config.model_wrapper,
            context_window=self.server.server_llm_config.context_window,
        )

        return ListModelsResponse(models=[llm_config])

    def list_attached_sources(self, agent_id: uuid.UUID):
        return self.server.list_attached_sources(agent_id=agent_id)<|MERGE_RESOLUTION|>--- conflicted
+++ resolved
@@ -731,28 +731,7 @@
         self.interface.clear()
         return self.server.get_agent_state(user_id=self.user_id, agent_id=agent_id)
 
-<<<<<<< HEAD
     def get_agent_memory(self, agent_id: str) -> Memory:
-=======
-    def get_agent(self, agent_id: Optional[uuid.UUID] = None, agent_name: Optional[str] = None):
-        return self.server.ms.get_agent(user_id=self.user_id, agent_id=agent_id, agent_name=agent_name)
-
-    # presets
-    def create_preset(self, preset: Preset) -> Preset:
-        if preset.user_id is None:
-            preset.user_id = self.user_id
-        preset = self.server.create_preset(preset=preset)
-        return preset
-
-    def delete_preset(self, preset_id: uuid.UUID):
-        preset = self.server.delete_preset(preset_id=preset_id, user_id=self.user_id)
-
-    def list_presets(self) -> List[PresetModel]:
-        return self.server.list_presets(user_id=self.user_id)
-
-    # memory
-    def get_agent_memory(self, agent_id: str) -> Dict:
->>>>>>> ebf59f9c
         memory = self.server.get_agent_memory(user_id=self.user_id, agent_id=agent_id)
         return memory
 
