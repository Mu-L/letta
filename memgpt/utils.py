--- conflicted
+++ resolved
@@ -32,10 +32,6 @@
     MEMGPT_DIR,
     TOOL_CALL_ID_MAX_LEN,
 )
-<<<<<<< HEAD
-from memgpt.openai_backcompat.openai_object import OpenAIObject
-=======
->>>>>>> 76a0e57f
 from memgpt.schemas.openai.chat_completion_response import ChatCompletionResponse
 
 DEBUG = False
